--- conflicted
+++ resolved
@@ -38,14 +38,8 @@
 bitcoin     = { version = "0.27.0", features = ["use-serde"]}
 bitcoin_hashes = { version = "0.10.0", default-features = false }
 
-<<<<<<< HEAD
 serde = { git = "https://github.com/mesalock-linux/serde-sgx.git", features = ["derive"] }
 serde_json = { git = "https://github.com/mesalock-linux/serde-json-sgx.git" }
-=======
-serde = { version = "1.0", features = ["derive"] }
-serde_json = "1.0"
-serde_cbor = "0.11"
->>>>>>> b1ce5d10
 
 hex = { version = "0.4", default-features = false, features = ["alloc"] }
 hex-literal = "0.3"
