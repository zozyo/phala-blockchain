[package]
name = "EnclaveApp"
version = "0.0.1"
authors = ["jasl"]
edition = "2018"
resolver = "2"

[lib]
name = "enclaveapp"
crate-type = ["staticlib"]

[target.'cfg(not(target_env = "sgx"))'.dependencies]
sgx_backtrace   = { rev = "v1.1.3", git = "https://github.com/apache/teaclave-sgx-sdk.git" }
sgx_types       = { rev = "v1.1.3", git = "https://github.com/apache/teaclave-sgx-sdk.git" }
sgx_tstd        = { rev = "v1.1.3", git = "https://github.com/apache/teaclave-sgx-sdk.git", features = ["net", "backtrace"] }
sgx_tcrypto     = { rev = "v1.1.3", git = "https://github.com/apache/teaclave-sgx-sdk.git" }
sgx_tse         = { rev = "v1.1.3", git = "https://github.com/apache/teaclave-sgx-sdk.git" }
sgx_trts        = { rev = "v1.1.3", git = "https://github.com/apache/teaclave-sgx-sdk.git" }
sgx_tseal       = { rev = "v1.1.3", git = "https://github.com/apache/teaclave-sgx-sdk.git" }
sgx_rand        = { rev = "v1.1.3", git = "https://github.com/apache/teaclave-sgx-sdk.git" }
sgx_rand_derive = { rev = "v1.1.3", git = "https://github.com/apache/teaclave-sgx-sdk.git" }
sgx_tprotected_fs = { rev = "v1.1.3", git = "https://github.com/apache/teaclave-sgx-sdk.git" }

[dependencies]
chrono      = { git = "https://github.com/mesalock-linux/chrono-sgx" }
webpki      = { git = "https://github.com/mesalock-linux/webpki", branch = "mesalock_sgx" }
base64      = { git = "https://github.com/mesalock-linux/rust-base64-sgx" }
yasna       = { git = "https://github.com/mesalock-linux/yasna.rs-sgx", features = ["bit-vec", "num-bigint", "chrono"] }
num-bigint  = { git = "https://github.com/mesalock-linux/num-bigint-sgx" }
ring        = { git = "https://github.com/mesalock-linux/ring-sgx", tag = "v0.16.5" }
rust-crypto = { git = "https://github.com/mesalock-linux/rust-crypto-sgx" }
rustls      = { git = "https://github.com/mesalock-linux/rustls", branch = "mesalock_sgx", features = ["dangerous_configuration"] }
webpki-roots= { git = "https://github.com/mesalock-linux/webpki-roots", branch = "mesalock_sgx" }
rand        = { git = "https://github.com/mesalock-linux/rand-sgx", tag = "v0.7.3_sgx1.1.3", features = ["small_rng"] }
regex       = { git = "https://github.com/mesalock-linux/regex-sgx" }
http_req    = { git = "https://github.com/mesalock-linux/http_req-sgx", features = ["rust-tls"]}
bitcoin     = { git = "https://github.com/Phala-Network/rust-bitcoin", features = ["use-serde"]}
bitcoin_hashes = { branch = "0.9.1-sgx", git = "https://github.com/Phala-Network/bitcoin_hashes" }

serde = { git = "https://github.com/mesalock-linux/serde-sgx.git", features = ["derive"] }
serde_json = { git = "https://github.com/mesalock-linux/serde-json-sgx.git" }
serde_cbor = { git = "https://github.com/mesalock-linux/cbor-sgx.git" }

hex = { version = "0.4", default-features = false, features = ["alloc"] }
hex-literal = "0.3"
anyhow = { version = "1.0", default-features = false }
bit-vec = { version = "*", default-features = false }
itertools = { version = "0.8", default-features = false }
lazy_static = { version = "*", default-features = false, features = ["spin_no_std"] }

trie-storage = { path = "../../../crates/trie-storage", default-features = false, features = ["sgx"] }
phala-mq = { path = "../../../crates/phala-mq" }

<<<<<<< HEAD
phala-crypto = { path = "../../../crates/crypto" }
prpc = { path = "../../../crates/prpc" }
=======
phala-crypto = { path = "../../../crates/crypto", features = ["getrandom"] }
>>>>>>> dc5bf311

sp-io                = { path = "../../../substrate/primitives/io", default-features = false, features = ["disable_panic_handler", "disable_oom", "disable_allocator"] }
sp-runtime-interface = { path = "../../../substrate/primitives/runtime-interface", default-features = false, features = ["disable_target_static_assertions"] }
sp-runtime           = { path = "../../../substrate/primitives/runtime", default-features = false }
parity-scale-codec   = { package = "parity-scale-codec", version = "2.0.0", default-features = false, features = ["derive", "full", "chain-error"] }
scopeguard   = { version = "1.1", default-features = false }

# Phala specific
runtime = { path = "../../runtime", default-features = false, package = "phala-node-runtime", features = ["native-nostd"] }
phala-pallets = { path = "../../../pallets/phala", default-features = false }
pallet-kitties = { path = "../../../pallets/kitties", default-features = false }
bridge-transfer = { package = "pallet-bridge-transfer", path = "../../../pallets/bridge_transfer", default-features = false }
phala-types = { path = "../../../common/types", default-features = false, features = ["enable_serde", "pruntime", "sgx"] }
enclave-api = { path = "../enclave-api", default-features = false, features = ["sgx"] }

csv-core = { version = "0.1.10", default-features = false }

# for light_validation
derive_more = "0.99.0"
log = { git = "https://github.com/mesalock-linux/log-sgx" }
env_logger = { git = "https://github.com/mesalock-linux/env_logger-sgx" }
hash-db = { version = "0.15.2", default-features = false }
num = { package = "num-traits", version = "0.2", default-features = false }
finality-grandpa = { version = "0.14", default-features = false, features = ["derive-codec"] }
trie = { package = "sp-trie", path = "../../../substrate/primitives/trie", default-features = false }
frame-system = { package = "frame-system", path = "../../../substrate/frame/system", default-features = false }
sp-finality-grandpa = { package = "sp-finality-grandpa", path = "../../../substrate/primitives/finality-grandpa", default-features = false }
sp-application-crypto = { package = "sp-application-crypto", path = "../../../substrate/primitives/application-crypto", default-features = false, features = ["full_crypto"] }
sp-core = { package = "sp-core", path = "../../../substrate/primitives/core", default-features = false, features = ["full_crypto"]}

fixed = "1.9.0"
fixed-sqrt = "0.2.4"

# for diem
bcs = { path = "../../../diem/vendor/bcs", version = "0.1.2" }
diem-types = { path = "../../../diem/types", version = "0.1.0" }
diem-crypto = { path = "../../../diem/crypto/crypto", version = "0.1.0" }
move-core-types = { path = "../../../diem/language/move-core/types", version = "0.1.0" }
transaction-builder = { path = "../../../diem/language/transaction-builder", version = "0.1.0"}

# Ink! Runtime
pink = { git = "https://github.com/Phala-Network/pink-sgx" }

[features]
default = [
  "sp-runtime-interface/disable_target_static_assertions",
  "sp-io/disable_panic_handler",
  "sp-io/disable_oom",
  "sp-io/disable_allocator",
  "runtime/native-nostd"
]
tests = []

[patch.crates-io]
rand = { git = "https://github.com/mesalock-linux/rand-sgx", tag = "v0.7.3_sgx1.1.3", default-features = false }
rand_core = { git = "https://github.com/mesalock-linux/rand-sgx", tag = "v0.7.3_sgx1.1.3", default-features = false }
getrandom = { path = "../../../getrandom-sgx" }

[patch.'https://github.com/apache/teaclave-sgx-sdk.git']
sgx_alloc = { path = "../../../teaclave-sgx-sdk/sgx_alloc" }
sgx_backtrace = { path = "../../../teaclave-sgx-sdk/sgx_backtrace" }
sgx_backtrace_sys = { path = "../../../teaclave-sgx-sdk/sgx_backtrace_sys" }
sgx_build_helper = { path = "../../../teaclave-sgx-sdk/sgx_build_helper" }
#sgx_cov = { path = "../../../teaclave-sgx-sdk/sgx_cov" }
#sgx_crypto_helper = { path = "../../../teaclave-sgx-sdk/sgx_crypto_helper" }
sgx_demangle = { path = "../../../teaclave-sgx-sdk/sgx_demangle" }
sgx_libc = { path = "../../../teaclave-sgx-sdk/sgx_libc" }
sgx_rand = { path = "../../../teaclave-sgx-sdk/sgx_rand" }
sgx_rand_derive = { path = "../../../teaclave-sgx-sdk/sgx_rand_derive" }
#sgx_serialize = { path = "../../../teaclave-sgx-sdk/sgx_serialize" }
sgx_serialize_derive = { path = "../../../teaclave-sgx-sdk/sgx_serialize_derive" }
sgx_serialize_derive_internals = { path = "../../../teaclave-sgx-sdk/sgx_serialize_derive_internals" }
sgx_tcrypto = { path = "../../../teaclave-sgx-sdk/sgx_tcrypto" }
#sgx_tcrypto_helper = { path = "../../../teaclave-sgx-sdksgx_tcrypto_helper" }
#sgx_tdh = { path = "../../../teaclave-sgx-sdk/sgx_tdh" }
#sgx_tkey_exchange = { path = "../../../teaclave-sgx-sdk/sgx_tkey_exchange" }
sgx_tprotected_fs = { path = "../../../teaclave-sgx-sdk/sgx_tprotected_fs" }
sgx_trts = { path = "../../../teaclave-sgx-sdk/sgx_trts" }
sgx_tse = { path = "../../../teaclave-sgx-sdk/sgx_tse" }
sgx_tseal = { path = "../../../teaclave-sgx-sdk/sgx_tseal" }
sgx_tstd = { path = "../../../teaclave-sgx-sdk/sgx_tstd" }
#sgx_tunittest = { path = "../../../teaclave-sgx-sdk/sgx_tunittest" }
sgx_types = { path = "../../../teaclave-sgx-sdk/sgx_types" }
#sgx_ucrypto = { path = "../../../teaclave-sgx-sdk/sgx_ucrypto" }
sgx_unwind = { path = "../../../teaclave-sgx-sdk/sgx_unwind" }
#sgx_urts = { path = "../../../teaclave-sgx-sdk/sgx_urts" }<|MERGE_RESOLUTION|>--- conflicted
+++ resolved
@@ -51,12 +51,8 @@
 trie-storage = { path = "../../../crates/trie-storage", default-features = false, features = ["sgx"] }
 phala-mq = { path = "../../../crates/phala-mq" }
 
-<<<<<<< HEAD
-phala-crypto = { path = "../../../crates/crypto" }
+phala-crypto = { path = "../../../crates/crypto", features = ["getrandom"] }
 prpc = { path = "../../../crates/prpc" }
-=======
-phala-crypto = { path = "../../../crates/crypto", features = ["getrandom"] }
->>>>>>> dc5bf311
 
 sp-io                = { path = "../../../substrate/primitives/io", default-features = false, features = ["disable_panic_handler", "disable_oom", "disable_allocator"] }
 sp-runtime-interface = { path = "../../../substrate/primitives/runtime-interface", default-features = false, features = ["disable_target_static_assertions"] }
