[global]
address = "0.0.0.0"
port = 8000
workers = 1
<<<<<<< HEAD
max_blocking = 32
=======
cli_colors = false
>>>>>>> b81052b2

[global.limits]
json = 104857600
bytes = 104857600
"PhactoryAPI.DispatchBlocks" = 104857600
"PhactoryAPI.InitRuntime" = 104857600

[default.shutdown]
ctrlc = false<|MERGE_RESOLUTION|>--- conflicted
+++ resolved
@@ -2,11 +2,8 @@
 address = "0.0.0.0"
 port = 8000
 workers = 1
-<<<<<<< HEAD
 max_blocking = 32
-=======
 cli_colors = false
->>>>>>> b81052b2
 
 [global.limits]
 json = 104857600
