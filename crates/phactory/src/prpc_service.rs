use std::convert::TryFrom;
use std::future::Future;
use std::str::FromStr;
use std::sync::{Arc, Mutex, MutexGuard};

use crate::benchmark::Flags;
use crate::hex;
use crate::system::{chain_state, System};

use super::*;
use crate::contracts::ContractClusterId;
use ::pink::runtime::ExecSideEffects;
use parity_scale_codec::Encode;
use pb::{
    phactory_api_server::{PhactoryApi, PhactoryApiServer},
    server::Error as RpcError,
};
use phactory_api::{blocks, crypto, endpoints::EndpointType, prpc as pb};
use phala_crypto::{
    key_share,
    sr25519::{Persistence, KDF},
};
<<<<<<< HEAD
use phala_types::{
    contract, messaging::EncryptedKey, wrap_content_to_sign, ChallengeHandlerInfo,
    EncryptedWorkerKey, SignedContentType, VersionedWorkerEndpoints, WorkerEndpointPayload,
    WorkerPublicKey, WorkerRegistrationInfo,
=======
use phala_pallets::utils::attestation::{validate as validate_attestation_report, IasFields};
use phala_types::contract::contract_id_preimage;
use phala_types::{
    contract, messaging::EncryptedKey, wrap_content_to_sign, AttestationReport,
    ChallengeHandlerInfo, EncryptedWorkerKey, SignedContentType, VersionedWorkerEndpoints,
    WorkerEndpointPayload, WorkerPublicKey, WorkerRegistrationInfo,
>>>>>>> 9c160a93
};
use tokio::sync::oneshot::{channel, Sender};

type RpcResult<T> = Result<T, RpcError>;

fn from_display(e: impl core::fmt::Display) -> RpcError {
    RpcError::AppError(e.to_string())
}

fn from_debug(e: impl core::fmt::Debug) -> RpcError {
    RpcError::AppError(format!("{e:?}"))
}

pub const VERSION: u32 = 1;

fn now() -> u64 {
    use std::time::SystemTime;
    let now = SystemTime::now()
        .duration_since(SystemTime::UNIX_EPOCH)
        .unwrap();
    now.as_secs()
}

impl<Platform: pal::Platform + Serialize + DeserializeOwned> Phactory<Platform> {
    fn runtime_state(&mut self) -> RpcResult<&mut RuntimeState> {
        self.runtime_state
            .as_mut()
            .ok_or_else(|| from_display("Runtime not initialized"))
    }

    fn system(&mut self) -> RpcResult<&mut System<Platform>> {
        self.system
            .as_mut()
            .ok_or_else(|| from_display("Runtime not initialized"))
    }

    pub fn get_info(&self) -> pb::PhactoryInfo {
        let initialized = self.system.is_some();
        let state = self.runtime_state.as_ref();
        let genesis_block_hash = state.map(|state| hex::encode(state.genesis_block_hash));
        let dev_mode = self.dev_mode;

        let (state_root, pending_messages, counters) = match state.as_ref() {
            Some(state) => {
                let state_root = hex::encode(state.chain_storage.root());
                let pending_messages = state.send_mq.count_messages();
                let counters = state.storage_synchronizer.counters();
                (state_root, pending_messages, counters)
            }
            None => Default::default(),
        };

        let system_info = self.system.as_ref().map(|s| s.get_info());
        let score = benchmark::score();
        let m_usage = self.platform.memory_usage();

        // Deprecated fields
        let registered;
        let public_key;
        let ecdh_public_key;
        let gatekeeper;
        match &system_info {
            None => {
                registered = false;
                public_key = None;
                ecdh_public_key = None;
                gatekeeper = Some(pb::GatekeeperStatus {
                    role: pb::GatekeeperRole::None.into(),
                    master_public_key: Default::default(),
                });
            }
            Some(sys) => {
                registered = sys.registered;
                public_key = Some(sys.public_key.clone());
                ecdh_public_key = Some(sys.ecdh_public_key.clone());
                gatekeeper = sys.gatekeeper.clone();
            }
        };

        pb::PhactoryInfo {
            initialized,
            registered,
            public_key,
            ecdh_public_key,
            gatekeeper,
            genesis_block_hash,
            headernum: counters.next_header_number,
            para_headernum: counters.next_para_header_number,
            blocknum: counters.next_block_number,
            waiting_for_paraheaders: counters.waiting_for_paraheaders,
            state_root,
            dev_mode,
            pending_messages: pending_messages as _,
            score,
            version: self.args.version.clone(),
            git_revision: self.args.git_revision.clone(),
            memory_usage: Some(pb::MemoryUsage {
                rust_used: m_usage.rust_used as _,
                rust_peak_used: m_usage.rust_peak_used as _,
                total_peak_used: m_usage.total_peak_used as _,
            }),
            system: system_info,
        }
    }

    pub(crate) fn sync_header(
        &mut self,
        headers: Vec<blocks::HeaderToSync>,
        authority_set_change: Option<blocks::AuthoritySetChange>,
    ) -> RpcResult<pb::SyncedTo> {
        info!(
            "sync_header from={:?} to={:?}",
            headers.first().map(|h| h.header.number),
            headers.last().map(|h| h.header.number)
        );
        let last_header = self
            .runtime_state()?
            .storage_synchronizer
            .sync_header(headers, authority_set_change)
            .map_err(from_display)?;

        Ok(pb::SyncedTo {
            synced_to: last_header,
        })
    }

    pub(crate) fn sync_para_header(
        &mut self,
        headers: blocks::Headers,
        proof: blocks::StorageProof,
    ) -> RpcResult<pb::SyncedTo> {
        info!(
            "sync_para_header from={:?} to={:?}",
            headers.first().map(|h| h.number),
            headers.last().map(|h| h.number)
        );

        let state = self.runtime_state()?;

        let para_id = state
            .chain_storage
            .para_id()
            .ok_or_else(|| from_display("No para_id"))?;

        let storage_key = light_validation::utils::storage_map_prefix_twox_64_concat(
            b"Paras", b"Heads", &para_id,
        );

        let last_header = state
            .storage_synchronizer
            .sync_parachain_header(headers, proof, &storage_key)
            .map_err(from_display)?;

        Ok(pb::SyncedTo {
            synced_to: last_header,
        })
    }

    /// Sync a combined batch of relaychain & parachain headers
    /// NOTE:
    ///   - The two latest headers MUST be aligned with each other by the `Para.Heads` read from the relaychain storage.
    ///   - The operation is not guarenteed to be atomical. If the parachain header is rejected, the already synced relaychain
    ///     headers will keep it's progress.
    pub(crate) fn sync_combined_headers(
        &mut self,
        relaychain_headers: Vec<blocks::HeaderToSync>,
        authority_set_change: Option<blocks::AuthoritySetChange>,
        parachain_headers: blocks::Headers,
        proof: blocks::StorageProof,
    ) -> RpcResult<pb::HeadersSyncedTo> {
        let relaychain_synced_to = self
            .sync_header(relaychain_headers, authority_set_change)?
            .synced_to;
        let parachain_synced_to = if parachain_headers.is_empty() {
            self.runtime_state()?
                .storage_synchronizer
                .counters()
                .next_para_header_number
                - 1
        } else {
            self.sync_para_header(parachain_headers, proof)?.synced_to
        };
        Ok(pb::HeadersSyncedTo {
            relaychain_synced_to,
            parachain_synced_to,
        })
    }

    pub(crate) fn dispatch_block(
        &mut self,
        mut blocks: Vec<blocks::BlockHeaderWithChanges>,
    ) -> RpcResult<pb::SyncedTo> {
        info!(
            "dispatch_block from={:?} to={:?}",
            blocks.first().map(|h| h.block_header.number),
            blocks.last().map(|h| h.block_header.number)
        );
        let counters = self.runtime_state()?.storage_synchronizer.counters();
        blocks.retain(|b| b.block_header.number >= counters.next_block_number);

        let mut last_block = counters.next_block_number - 1;
        for block in blocks.into_iter() {
            info!("Dispatching block: {}", block.block_header.number);
            let state = self.runtime_state()?;
            state
                .storage_synchronizer
                .feed_block(&block, &mut state.chain_storage)
                .map_err(from_display)?;
            info!("State synced");
            state.purge_mq();
            self.handle_inbound_messages(block.block_header.number)?;
            if block
                .block_header
                .number
                .saturating_sub(self.last_storage_purge_at)
                >= self.args.gc_interval
            {
                self.last_storage_purge_at = block.block_header.number;
                info!("Purging database");
                self.runtime_state()?.chain_storage.purge();
            }
            last_block = block.block_header.number;

            if let Err(e) = self.maybe_take_checkpoint(last_block) {
                error!("Failed to take checkpoint: {:?}", e);
            }
        }

        Ok(pb::SyncedTo {
            synced_to: last_block,
        })
    }

    fn maybe_take_checkpoint(&mut self, current_block: chain::BlockNumber) -> anyhow::Result<()> {
        if !self.args.enable_checkpoint {
            return Ok(());
        }
        if self.last_checkpoint.elapsed().as_secs() < self.args.checkpoint_interval {
            return Ok(());
        }
        self.take_checkpoint(current_block)
    }

    fn init_runtime(
        &mut self,
        is_parachain: bool,
        genesis: blocks::GenesisBlockInfo,
        genesis_state: blocks::StorageState,
        operator: Option<chain::AccountId>,
        debug_set_key: ::core::option::Option<Vec<u8>>,
        attestation_provider: ::core::option::Option<AttestationProvider>,
    ) -> RpcResult<pb::InitRuntimeResponse> {
        if self.system.is_some() {
            return Err(from_display("Runtime already initialized"));
        }

        // load chain genesis
        let genesis_block_hash = genesis.block_header.hash();

        // load identity
        let rt_data = if let Some(raw_key) = debug_set_key {
            let priv_key = sr25519::Pair::from_seed_slice(&raw_key).map_err(from_debug)?;
            self.init_runtime_data(genesis_block_hash, Some(priv_key))
                .map_err(from_debug)?
        } else {
            self.init_runtime_data(genesis_block_hash, None)
                .map_err(from_debug)?
        };
        self.dev_mode = rt_data.dev_mode;

        self.attestation_provider = attestation_provider;
        info!("attestation_provider: {:?}", self.attestation_provider);

        if self.dev_mode && self.attestation_provider.is_some() {
            return Err(from_display(
                "RA is disallowed when debug_set_key is enabled",
            ));
        }

        self.platform
            .quote_test(self.attestation_provider)
            .map_err(from_debug)?;

        let (identity_key, ecdh_key) = rt_data.decode_keys();

        let ecdsa_pk = identity_key.public();
        let ecdsa_hex_pk = hex::encode(ecdsa_pk);
        info!("Identity pubkey: {:?}", ecdsa_hex_pk);

        // derive ecdh key
        let ecdh_pubkey = phala_types::EcdhPublicKey(ecdh_key.public());
        let ecdh_hex_pk = hex::encode(ecdh_pubkey.0.as_ref());
        info!("ECDH pubkey: {:?}", ecdh_hex_pk);

        // Measure machine score
        let cpu_core_num: u32 = self.platform.cpu_core_num();
        info!("CPU cores: {}", cpu_core_num);

        let cpu_feature_level: u32 = self.platform.cpu_feature_level();
        info!("CPU feature level: {}", cpu_feature_level);

        // Build WorkerRegistrationInfo
        let runtime_info = WorkerRegistrationInfo::<chain::AccountId> {
            version: VERSION,
            machine_id: self.machine_id.clone(),
            pubkey: ecdsa_pk,
            ecdh_pubkey,
            genesis_block_hash,
            features: vec![cpu_core_num, cpu_feature_level],
            operator,
        };

        // Initialize bridge
        let next_headernum = genesis.block_header.number + 1;
        let mut light_client = LightValidation::new();
        let main_bridge = light_client
            .initialize_bridge(
                genesis.block_header.clone(),
                genesis.authority_set,
                genesis.proof,
            )
            .expect("Bridge initialize failed");

        let storage_synchronizer = if is_parachain {
            Synchronizer::new_parachain(light_client, main_bridge, next_headernum)
        } else {
            Synchronizer::new_solochain(light_client, main_bridge)
        };

        let send_mq = MessageSendQueue::default();
        let recv_mq = MessageDispatcher::default();

        let contracts = contracts::ContractsKeeper::default();

        let mut runtime_state = RuntimeState {
            send_mq,
            recv_mq,
            storage_synchronizer,
            chain_storage: Default::default(),
            genesis_block_hash,
        };

        // Initialize other states
        runtime_state.chain_storage.load(genesis_state.into_iter());

        info!(
            "Genesis state loaded: {:?}",
            runtime_state.chain_storage.root()
        );

        // In parachain mode the state root is stored in parachain header which isn't passed in here.
        // The storage root would be checked at the time each block being synced in(where the storage
        // being patched) and pRuntime doesn't read any data from the chain storage until the first
        // block being synced in. So it's OK to skip the check here.
        if !is_parachain && *runtime_state.chain_storage.root() != genesis.block_header.state_root {
            error!(
                "Genesis state root mismatch, required in header: {:?}, actual: {:?}",
                genesis.block_header.state_root,
                runtime_state.chain_storage.root(),
            );
            return Err(from_display("state root mismatch"));
        }

        let system = system::System::new(
            self.platform.clone(),
            self.dev_mode,
            self.args.sealing_path.clone(),
            self.args.storage_path.clone(),
            identity_key,
            ecdh_key,
            rt_data.trusted_sk,
            &runtime_state.send_mq,
            &mut runtime_state.recv_mq,
            contracts,
            self.args.cores as _,
        );

        let resp = pb::InitRuntimeResponse::new(
            runtime_info,
            genesis_block_hash,
            ecdsa_pk,
            ecdh_pubkey,
            None,
        );
        self.runtime_info = Some(resp.clone());
        self.runtime_state = Some(runtime_state);
        self.system = Some(system);
        Ok(resp)
    }

    fn get_runtime_info(
        &mut self,
        refresh_ra: bool,
        operator: Option<chain::AccountId>,
    ) -> RpcResult<pb::InitRuntimeResponse> {
        let validated_identity_key = self.system()?.validated_identity_key();

        let mut cached_resp = self
            .runtime_info
            .as_mut()
            .ok_or_else(|| from_display("Uninitiated runtime info"))?;

        let reset_operator = operator.is_some();
        if reset_operator {
            let mut runtime_info = cached_resp
                .decode_runtime_info()
                .expect("Decode runtime_info failed");
            runtime_info.operator = operator;
            cached_resp.encoded_runtime_info = runtime_info.encode();
        }

        // never generate RA report for a potentially injected identity key
        // else he is able to fake a Secure Worker
        if validated_identity_key {
            if let Some(cached_attestation) = &cached_resp.attestation {
                const MAX_ATTESTATION_AGE: u64 = 60 * 60;
                if refresh_ra
                    || reset_operator
                    || now() > cached_attestation.timestamp + MAX_ATTESTATION_AGE
                {
                    cached_resp.attestation = None;
                }
            }
        }
        if cached_resp.attestation.is_none() {
            // We hash the encoded bytes directly
            let runtime_info_hash = sp_core::hashing::blake2_256(&cached_resp.encoded_runtime_info);
            info!("Encoded runtime info");
            info!("{:?}", hex::encode(&cached_resp.encoded_runtime_info));

            let encoded_report = match self
                .platform
                .create_attestation_report(self.attestation_provider, &runtime_info_hash)
            {
                Ok(r) => r,
                Err(e) => {
                    let message = format!("Failed to create attestation report: {e:?}");
                    error!("{}", message);
                    return Err(from_display(message));
                }
            };

            cached_resp.attestation = Some(pb::Attestation {
                version: 1,
                provider: serde_json::to_string(&self.attestation_provider).unwrap(),
                payload: None,
                encoded_report,
                timestamp: now(),
            });
        }

        Ok(cached_resp.clone())
    }

    fn get_egress_messages(&mut self) -> RpcResult<pb::EgressMessages> {
        let messages: Vec<_> = self
            .runtime_state
            .as_ref()
            .map(|state| state.send_mq.all_messages_grouped().into_iter().collect())
            .unwrap_or_default();
        Ok(messages)
    }

    fn apply_side_effects(&mut self, cluster_id: ContractClusterId, effects: ExecSideEffects) {
        let _ = self
            .system()
            .as_mut()
            .map(move |system| system.apply_side_effects(cluster_id, effects));
    }

    fn contract_query(
        &mut self,
        request: pb::ContractQueryRequest,
        effects_queue: Sender<(ContractClusterId, ExecSideEffects)>,
    ) -> RpcResult<impl Future<Output = RpcResult<pb::ContractQueryResponse>>> {
        // Validate signature
        let origin = if let Some(sig) = &request.signature {
            let current_block = self.get_info().blocknum - 1;
            // At most two level cert chain supported
            match sig.verify(&request.encoded_encrypted_data, current_block, 2) {
                Ok(key_chain) => match &key_chain[..] {
                    [root_pubkey, ..] => Some(root_pubkey.clone()),
                    _ => {
                        return Err(from_display("BUG: verify ok but no key?"));
                    }
                },
                Err(err) => {
                    return Err(from_display(format!(
                        "Verifying signature failed: {:?}",
                        err
                    )));
                }
            }
        } else {
            info!("No query signature");
            None
        };

        debug!(target: "query", "Verifying signature passed! origin={:?}", origin);

        let ecdh_key = self.system()?.ecdh_key.clone();

        // Decrypt data
        let encrypted_req = request.decode_encrypted_data()?;
        let data = encrypted_req.decrypt(&ecdh_key).map_err(from_debug)?;

        // Decode head
        let mut data_cursor = &data[..];
        let head = contract::ContractQueryHead::decode(&mut data_cursor)?;
        let rest = data_cursor.len();

        // Origin
        let accid_origin = match origin {
            Some(origin) => {
                let accid = chain::AccountId::try_from(origin.as_slice())
                    .map_err(|_| from_display("Bad account id"))?;
                Some(accid)
            }
            None => None,
        };

        let query_scheduler = self.query_scheduler.clone();
        // Dispatch
        let query_future = self.system()?.make_query(
            &head.id,
            accid_origin.as_ref(),
            data[data.len() - rest..].to_vec(),
            query_scheduler,
        )?;

        Ok(async move {
            let (response, cluster_id, effects) = query_future.await?;

            effects_queue
                .send((cluster_id, effects))
                .map_err(|_| from_display("Failed to apply side effects"))?;

            let response = contract::ContractQueryResponse {
                nonce: head.nonce,
                result: contract::Data(response),
            };
            let response_data = response.encode();

            // Encrypt
            let encrypted_resp = crypto::EncryptedData::encrypt(
                &ecdh_key,
                &encrypted_req.pubkey,
                crate::generate_random_iv(),
                &response_data,
            )
            .map_err(from_debug)?;

            Ok(pb::ContractQueryResponse::new(encrypted_resp))
        })
    }

    fn handle_inbound_messages(&mut self, block_number: chain::BlockNumber) -> RpcResult<()> {
        let state = self
            .runtime_state
            .as_mut()
            .ok_or_else(|| from_display("Runtime not initialized"))?;
        let system = self
            .system
            .as_mut()
            .ok_or_else(|| from_display("Runtime not initialized"))?;

        // Dispatch events
        let messages = state
            .chain_storage
            .mq_messages()
            .map_err(|_| from_display("Can not get mq messages from storage"))?;

        state.recv_mq.reset_local_index();

        let now_ms = state
            .chain_storage
            .timestamp_now()
            .ok_or_else(|| from_display("No timestamp found in block"))?;

        let mut block = BlockInfo {
            block_number,
            now_ms,
            storage: &state.chain_storage,
            send_mq: &state.send_mq,
            recv_mq: &mut state.recv_mq,
        };

        system.will_process_block(&mut block);

        for message in messages {
            use phala_types::messaging::SystemEvent;
            macro_rules! log_message {
                ($msg: expr, $t: ident) => {{
                    let event: Result<$t, _> =
                        parity_scale_codec::Decode::decode(&mut &$msg.payload[..]);
                    match event {
                        Ok(event) => {
                            debug!(target: "mq",
                                "mq dispatching message: sender={} dest={:?} payload={:?}",
                                $msg.sender, $msg.destination, event
                            );
                        }
                        Err(_) => {
                            debug!(target: "mq", "mq dispatching message (decode failed): {:?}", $msg);
                        }
                    }
                }};
            }
            // TODO.kevin: reuse codes in debug-cli
            if message.destination.path() == &SystemEvent::topic() {
                log_message!(message, SystemEvent);
            } else {
                debug!(target: "mq",
                    "mq dispatching message: sender={}, dest={:?}",
                    message.sender, message.destination
                );
            }
            block.recv_mq.dispatch(message);

            system.process_messages(&mut block);
        }
        system.did_process_block(&mut block);

        let n_unhandled = block.recv_mq.clear();
        if n_unhandled > 0 {
            warn!("There are {} unhandled messages dropped", n_unhandled);
        }

        let block_time = now_ms / 1000;
        let sys_time = now();

        // When delta time reaches 3600s, there are about 3600 / 12 = 300 blocks rest.
        // It need about 30 more seconds to sync up to date.
        let syncing = block_time + 3600 <= sys_time;
        debug!(
            "block_time={}, sys_time={}, syncing={}",
            block_time, sys_time, syncing
        );
        benchmark::set_flag(Flags::SYNCING, syncing);

        Ok(())
    }

    fn add_endpoint(
        &mut self,
        endpoint_type: EndpointType,
        endpoint: String,
    ) -> RpcResult<pb::GetEndpointResponse> {
        self.endpoints.insert(endpoint_type, endpoint);
        self.sign_endpoints()
    }

    fn sign_endpoints(&mut self) -> RpcResult<pb::GetEndpointResponse> {
        let system = self.system()?;
        let block_time: u64 = system.now_ms;
        let public_key = system.identity_key.public();
        let versioned_endpoints =
            VersionedWorkerEndpoints::V1(self.endpoints.values().cloned().collect());
        let endpoint_payload = WorkerEndpointPayload {
            pubkey: public_key,
            versioned_endpoints,
            signing_time: block_time,
        };
        let signature = self.sign_endpoint_payload(&endpoint_payload)?;
        let resp = pb::GetEndpointResponse::new(Some(endpoint_payload.clone()), Some(signature));
        self.signed_endpoints = Some(resp.clone());
        Ok(resp)
    }

    fn get_endpoint_info(&mut self) -> RpcResult<pb::GetEndpointResponse> {
        if self.endpoints.is_empty() {
            info!("Endpoint not found");
            return Ok(pb::GetEndpointResponse::new(None, None));
        }
        match &self.signed_endpoints {
            Some(response) => Ok(response.clone()),
            None => self.sign_endpoints(),
        }
    }

    fn sign_endpoint_info(
        &mut self,
        versioned_endpoints: VersionedWorkerEndpoints,
    ) -> RpcResult<pb::GetEndpointResponse> {
        let system = self.system()?;
        let pubkey = system.identity_key.public();
        let signing_time = system.now_ms;
        let payload = WorkerEndpointPayload {
            pubkey,
            versioned_endpoints,
            signing_time,
        };
        let signature = self.sign_endpoint_payload(&payload)?;

        Ok(pb::GetEndpointResponse::new(Some(payload), Some(signature)))
    }

    fn sign_endpoint_payload(&mut self, payload: &WorkerEndpointPayload) -> RpcResult<Vec<u8>> {
        const MAX_PAYLOAD_SIZE: usize = 2048;
        let data_to_sign = payload.encode();
        if data_to_sign.len() > MAX_PAYLOAD_SIZE {
            return Err(from_display("Endpoints too large"));
        }
        let wrapped_data = wrap_content_to_sign(&data_to_sign, SignedContentType::EndpointInfo);
        let signature = self
            .system()?
            .identity_key
            .clone()
            .sign(&wrapped_data)
            .encode();
        Ok(signature)
    }

    pub fn get_contract_info(
        &mut self,
        contract_ids: &[String],
    ) -> RpcResult<pb::GetContractInfoResponse> {
        // TODO: use `let else`
        let system = match &self.system {
            None => return Ok(Default::default()),
            Some(system) => system,
        };
        let contracts = if contract_ids.is_empty() {
            system
                .contracts
                .iter()
                .map(|(_, contract)| contract.info())
                .collect()
        } else {
            let mut contracts = vec![];
            for id in contract_ids.iter() {
                let raw: [u8; 32] = try_decode_hex(id)
                    .map_err(|_| from_display("Invalid contract id"))?
                    .try_into()
                    .map_err(|_| from_display("Invalid contract id"))?;
                let contract = system.contracts.get(&raw.into());
                // TODO: use `let else`.
                let contract = match contract {
                    None => continue,
                    Some(contract) => contract,
                };
                contracts.push(contract.info());
            }
            contracts
        };
        Ok(pb::GetContractInfoResponse { contracts })
    }

    pub fn get_cluster_info(&self) -> RpcResult<pb::GetClusterInfoResponse> {
        // TODO: use `let else`.
        let system = match &self.system {
            None => return Ok(Default::default()),
            Some(system) => system,
        };
        let clusters = system
            .contract_clusters
            .iter()
            .map(|(id, cluster)| {
                let contracts = cluster.iter_contracts().map(hex).collect();
                let ver = cluster.config.version;
                let version = format!("{}.{}", ver.0, ver.1);
                pb::ClusterInfo {
                    id: hex(id),
                    state_root: hex(cluster.storage.root()),
                    contracts,
                    version,
                }
            })
            .collect();
        Ok(pb::GetClusterInfoResponse { clusters })
    }

    pub fn upload_sidevm_code(&mut self, contract_id: ContractId, code: Vec<u8>) -> RpcResult<()> {
        self.system()?
            .upload_sidevm_code(contract_id, code)
            .map_err(from_display)
    }
}

#[derive(Clone)]
pub struct RpcService<Platform> {
    pub(crate) phactory: Arc<Mutex<Phactory<Platform>>>,
}

impl<Platform: pal::Platform> RpcService<Platform> {
    pub fn new(platform: Platform) -> RpcService<Platform> {
        RpcService {
            phactory: Arc::new(Mutex::new(Phactory::new(platform))),
        }
    }
}

impl<Platform> RpcService<Platform>
where
    Platform: pal::Platform + Serialize + DeserializeOwned,
{
    pub fn dispatch_request(
        &self,
        path: String,
        data: &[u8],
    ) -> impl Future<Output = (u16, Vec<u8>)> {
        use prpc::server::{Error, ProtoError};
        let data = data.to_vec();

        let mut server = PhactoryApiServer::new(self.clone());

        async move {
            info!("Dispatching request: {}", path);

            let (code, data) = match server.dispatch_request(&path, data).await {
                Ok(data) => (200, data),
                Err(err) => {
                    error!("Rpc error: {:?}", err);
                    let (code, err) = match err {
                        Error::NotFound => (404, ProtoError::new("Method Not Found")),
                        Error::DecodeError(err) => {
                            (400, ProtoError::new(format!("DecodeError({err:?})")))
                        }
                        Error::AppError(msg) => (500, ProtoError::new(msg)),
                        Error::ContractQueryError(msg) => (500, ProtoError::new(msg)),
                    };
                    (code, prpc::codec::encode_message_to_vec(&err))
                }
            };
            (code, data)
        }
    }
}

impl<Platform: pal::Platform> RpcService<Platform> {
    pub fn lock_phactory(&self) -> MutexGuard<'_, Phactory<Platform>> {
        self.phactory.lock().unwrap()
    }
}

fn create_attestation_report_on<Platform: pal::Platform>(
    platform: &Platform,
    attestation_provider: Option<AttestationProvider>,
    data: &[u8],
) -> RpcResult<pb::Attestation> {
    let encoded_report = match platform.create_attestation_report(attestation_provider, data) {
        Ok(r) => r,
        Err(e) => {
            let message = format!("Failed to create attestation report: {e:?}");
            error!("{}", message);
            return Err(from_display(message));
        }
    };
    Ok(pb::Attestation {
        version: 1,
        provider: serde_json::to_string(&attestation_provider).unwrap(),
        payload: None,
        encoded_report,
        timestamp: now(),
    })
}

#[async_trait::async_trait]
/// A server that process all RPCs.
impl<Platform: pal::Platform + Serialize + DeserializeOwned> PhactoryApi for RpcService<Platform> {
    /// Get basic information about Phactory state.
    async fn get_info(&mut self, _request: ()) -> RpcResult<pb::PhactoryInfo> {
        Ok(self.lock_phactory().get_info())
    }

    /// Sync the parent chain header
    async fn sync_header(&mut self, request: pb::HeadersToSync) -> RpcResult<pb::SyncedTo> {
        let headers = request.decode_headers()?;
        let authority_set_change = request.decode_authority_set_change()?;
        self.lock_phactory()
            .sync_header(headers, authority_set_change)
    }

    /// Sync the parachain header
    async fn sync_para_header(
        &mut self,
        request: pb::ParaHeadersToSync,
    ) -> RpcResult<pb::SyncedTo> {
        let headers = request.decode_headers()?;
        self.lock_phactory()
            .sync_para_header(headers, request.proof)
    }

    async fn sync_combined_headers(
        &mut self,
        request: pb::CombinedHeadersToSync,
    ) -> Result<pb::HeadersSyncedTo, prpc::server::Error> {
        self.lock_phactory().sync_combined_headers(
            request.decode_relaychain_headers()?,
            request.decode_authority_set_change()?,
            request.decode_parachain_headers()?,
            request.proof,
        )
    }

    /// Dispatch blocks (Sync storage changes)"
    async fn dispatch_blocks(&mut self, request: pb::Blocks) -> RpcResult<pb::SyncedTo> {
        let blocks = request.decode_blocks()?;
        self.lock_phactory().dispatch_block(blocks)
    }

    async fn init_runtime(
        &mut self,
        request: pb::InitRuntimeRequest,
    ) -> RpcResult<pb::InitRuntimeResponse> {
        self.lock_phactory().init_runtime(
            request.is_parachain,
            request.decode_genesis_info()?,
            request.decode_genesis_state()?,
            request.decode_operator()?,
            request.debug_set_key.clone(),
            request.decode_attestation_provider()?,
        )
    }

    async fn get_runtime_info(
        &mut self,
        req: pb::GetRuntimeInfoRequest,
    ) -> RpcResult<pb::InitRuntimeResponse> {
        self.lock_phactory()
            .get_runtime_info(req.force_refresh_ra, req.decode_operator()?)
    }

    async fn get_egress_messages(&mut self, _: ()) -> RpcResult<pb::GetEgressMessagesResponse> {
        self.lock_phactory()
            .get_egress_messages()
            .map(pb::GetEgressMessagesResponse::new)
    }

    async fn contract_query(
        &mut self,
        request: pb::ContractQueryRequest,
    ) -> RpcResult<pb::ContractQueryResponse> {
        let (tx, rx) = channel();
        let phactory = self.phactory.clone();
        tokio::spawn(async move {
            if let Ok((cluster_id, effects)) = rx.await {
                phactory
                    .lock()
                    .unwrap()
                    .apply_side_effects(cluster_id, effects);
            }
        });
        let query_fut = self.lock_phactory().contract_query(request, tx)?;
        query_fut.await
    }

    async fn get_worker_state(
        &mut self,
        request: pb::GetWorkerStateRequest,
    ) -> RpcResult<pb::WorkerState> {
        let mut phactory = self.lock_phactory();
        let system = phactory.system()?;
        let gk = system
            .gatekeeper
            .as_ref()
            .ok_or_else(|| from_display("Not a gatekeeper"))?;
        let pubkey: WorkerPublicKey = request
            .public_key
            .as_slice()
            .try_into()
            .map_err(|_| from_display("Bad public key"))?;
        let state = gk
            .computing_economics
            .worker_state(&pubkey)
            .ok_or_else(|| from_display("Worker not found"))?;
        Ok(state)
    }

    async fn add_endpoint(
        &mut self,
        request: pb::AddEndpointRequest,
    ) -> RpcResult<pb::GetEndpointResponse> {
        self.lock_phactory()
            .add_endpoint(request.decode_endpoint_type()?, request.endpoint)
    }

    async fn refresh_endpoint_signing_time(&mut self, _: ()) -> RpcResult<pb::GetEndpointResponse> {
        self.lock_phactory().sign_endpoints()
    }

    async fn get_endpoint_info(&mut self, _: ()) -> RpcResult<pb::GetEndpointResponse> {
        self.lock_phactory().get_endpoint_info()
    }

    async fn sign_endpoint_info(
        &mut self,
        request: pb::SignEndpointsRequest,
    ) -> Result<pb::GetEndpointResponse, prpc::server::Error> {
        self.lock_phactory()
            .sign_endpoint_info(VersionedWorkerEndpoints::V1(request.decode_endpoints()?))
    }

    async fn derive_phala_i2p_key(&mut self, _: ()) -> RpcResult<pb::DerivePhalaI2pKeyResponse> {
        let mut phactory = self.lock_phactory();
        let system = phactory.system()?;
        let derive_key = system
            .identity_key
            .derive_sr25519_pair(&[b"PhalaI2PKey"])
            .expect("should not fail with valid key");
        Ok(pb::DerivePhalaI2pKeyResponse {
            phala_i2p_key: derive_key.dump_secret_key().to_vec(),
        })
    }

    async fn echo(&mut self, request: pb::EchoMessage) -> RpcResult<pb::EchoMessage> {
        let echo_msg = request.echo_msg;
        Ok(pb::EchoMessage { echo_msg })
    }

    // WorkerKey Handover Server

    async fn handover_create_challenge(
        &mut self,
        _request: (),
    ) -> RpcResult<pb::HandoverChallenge> {
        let mut phactory = self.lock_phactory();
        let system = phactory.system()?;
        let challenge = system.get_worker_key_challenge();
        Ok(pb::HandoverChallenge::new(challenge))
    }

    async fn handover_start(
        &mut self,
        request: pb::HandoverChallengeResponse,
    ) -> RpcResult<pb::HandoverWorkerKey> {
        let mut phactory = self.lock_phactory();
        let attestation_provider = phactory.attestation_provider;
        let dev_mode = phactory.dev_mode;
        let in_sgx = attestation_provider == Some(AttestationProvider::Ias);
        let system = phactory.system()?;
        let my_identity_key = system.identity_key.clone();

        // 1. verify RA report
        // this also ensure the message integrity
        let challenge_handler = request.decode_challenge_handler().map_err(from_display)?;
        let block_sec = system.now_ms / 1000;
        let block_number = system.block_number;
        let attestation = if dev_mode || !in_sgx {
            info!("Skip RA report check in dev mode");
            None
        } else {
            let payload_hash = sp_core::hashing::blake2_256(&challenge_handler.encode());
            let raw_attestation = request
                .attestation
                .ok_or_else(|| from_display("Attestation not found"))?;
            let attn_to_validate =
                AttestationReport::decode(&mut &raw_attestation.encoded_report[..])
                    .map_err(|_| anyhow!("Decode attestation payload failed"))
                    .unwrap();
            // The time from attestation report is generated by IAS, thus trusted. By default, it's valid for 10h.
            // By ensuring our system timestamp is within the valid period, we know that this pRuntime is not hold back by
            // malicious workers.
            validate_attestation_report(
                Some(attn_to_validate.clone()),
                &payload_hash,
                block_sec,
                false,
                vec![],
                false,
            )
            .map_err(|_| from_display("Invalid RA report from client"))?;
            Some(attn_to_validate)
        };
        // 2. verify challenge validity to prevent replay attack
        let challenge = challenge_handler.challenge;
        if !system.verify_worker_key_challenge(&challenge) {
            return Err(from_display("Invalid challenge"));
        }
        // 3. verify sgx local attestation report to ensure the handover pRuntimes are on the same machine
        if !dev_mode && in_sgx {
            let recv_local_report =
                unsafe { sgx_api_lite::decode(&challenge_handler.sgx_local_report).unwrap() };
            sgx_api_lite::verify(recv_local_report)
                .map_err(|_| from_display("No remote handover"))?;
        } else {
            info!("Skip pRuntime local attestation check in dev mode");
        }
        // 4. verify challenge block height and report timestamp
        // only challenge within 150 blocks (30 minutes) is accepted
        let challenge_height = challenge.block_number;
        if !(challenge_height <= block_number && block_number - challenge_height <= 150) {
            return Err(from_display("Outdated challenge"));
        }
        // 5. verify pruntime launch date
        if !dev_mode && in_sgx {
            let runtime_info = phactory
                .runtime_info
                .as_ref()
                .ok_or_else(|| from_display("Runtime not initialized"))?;
            let my_attn = runtime_info
                .attestation
                .as_ref()
                .ok_or_else(|| from_display("My attestation not found"))?;
            let my_attn_report = my_attn
                .payload
                .as_ref()
                .ok_or_else(|| from_display("My RA report not found"))?;
            let (my_ias_fields, _) = IasFields::from_ias_report(my_attn_report.report.as_bytes())
                .map_err(|_| from_display("Invalid RA report from client"))?;
            let my_mrenclave = my_ias_fields.extend_mrenclave();
            let runtime_state = phactory.runtime_state()?;
            let my_runtime_timestamp =
                chain_state::get_pruntime_added_at(&runtime_state.chain_storage, &my_mrenclave)
                    .ok_or_else(|| from_display("Key handover not supported in this pRuntime"))?;

            let attestation = attestation.ok_or_else(|| from_display("Attestation not found"))?;
            let mrenclave = match attestation {
                AttestationReport::SgxIas {
                    ra_report,
                    signature: _,
                    raw_signing_cert: _,
                } => {
                    let (ias_fields, _) = IasFields::from_ias_report(&ra_report)
                        .map_err(|_| from_display("Invalid received RA report"))?;
                    ias_fields.extend_mrenclave()
                }
            };
            let req_runtime_timestamp =
                chain_state::get_pruntime_added_at(&runtime_state.chain_storage, &mrenclave)
                    .ok_or_else(|| from_display("Unknown target pRuntime version"))?;
            // ATTENTION.shelven: relax this check for easy testing and restore it for release
            if my_runtime_timestamp >= req_runtime_timestamp {
                return Err(from_display("No handover for old pRuntime"));
            }
        } else {
            info!("Skip pRuntime timestamp check in dev mode");
        }

        // Share the key with attestation
        let ecdh_pubkey = challenge_handler.ecdh_pubkey;
        let iv = crate::generate_random_iv();
        let (ecdh_pubkey, encrypted_key) = key_share::encrypt_secret_to(
            &my_identity_key,
            &[b"worker_key_handover"],
            &ecdh_pubkey.0,
            &my_identity_key.dump_secret_key(),
            &iv,
        )
        .map_err(from_debug)?;
        let encrypted_key = EncryptedKey {
            ecdh_pubkey: sr25519::Public(ecdh_pubkey),
            encrypted_key,
            iv,
        };
        let runtime_state = phactory.runtime_state()?;
        let genesis_block_hash = runtime_state.genesis_block_hash;
        let encrypted_worker_key = EncryptedWorkerKey {
            genesis_block_hash,
            dev_mode,
            encrypted_key,
        };

        let worker_key_hash = sp_core::hashing::blake2_256(&encrypted_worker_key.encode());
        let attestation = if dev_mode || !in_sgx {
            info!("Omit RA report in workerkey response in dev mode");
            None
        } else {
            Some(create_attestation_report_on(
                &phactory.platform,
                attestation_provider,
                &worker_key_hash,
            )?)
        };

        Ok(pb::HandoverWorkerKey::new(
            encrypted_worker_key,
            attestation,
        ))
    }

    // WorkerKey Handover Client

    async fn handover_accept_challenge(
        &mut self,
        request: pb::HandoverChallenge,
    ) -> RpcResult<pb::HandoverChallengeResponse> {
        let mut phactory = self.lock_phactory();

        // generate and save tmp key only for key handover encryption
        let handover_key = crate::new_sr25519_key();
        let handover_ecdh_key = handover_key
            .derive_ecdh_key()
            .expect("should never fail with valid key; qed.");
        let ecdh_pubkey = phala_types::EcdhPublicKey(handover_ecdh_key.public());
        phactory.handover_ecdh_key = Some(handover_ecdh_key);

        let challenge = request.decode_challenge().map_err(from_display)?;
        let attestation_provider = phactory.attestation_provider;

        let dev_mode = challenge.dev_mode;
        let in_sgx = attestation_provider == Some(AttestationProvider::Ias);

        // generate local attestation report to ensure the handover pRuntimes are on the same machine
        let sgx_local_report = if dev_mode || !in_sgx {
            vec![]
        } else {
            let its_target_info =
                unsafe { sgx_api_lite::decode(&challenge.sgx_target_info).unwrap() };
            // the report data does not matter since we only care about the origin
            let report = sgx_api_lite::report(its_target_info, &[0; 64]).unwrap();
            sgx_api_lite::encode(&report).to_vec()
        };

        let challenge_handler = ChallengeHandlerInfo {
            challenge,
            sgx_local_report,
            ecdh_pubkey,
        };
        let handler_hash = sp_core::hashing::blake2_256(&challenge_handler.encode());
        let attestation = if dev_mode || !in_sgx {
            info!("Omit RA report in challenge response in dev mode");
            None
        } else {
            Some(create_attestation_report_on(
                &phactory.platform,
                attestation_provider,
                &handler_hash,
            )?)
        };

        Ok(pb::HandoverChallengeResponse::new(
            challenge_handler,
            attestation,
        ))
    }

    async fn handover_receive(&mut self, request: pb::HandoverWorkerKey) -> RpcResult<()> {
        let mut phactory = self.lock_phactory();
        let attestation_provider = phactory.attestation_provider;
        let encrypted_worker_key = request.decode_worker_key().map_err(from_display)?;

        let dev_mode = encrypted_worker_key.dev_mode;
        let in_sgx = attestation_provider == Some(AttestationProvider::Ias);
        // verify RA report
        if !dev_mode && in_sgx {
            let worker_key_hash = sp_core::hashing::blake2_256(&encrypted_worker_key.encode());
            let raw_attestation = request
                .attestation
                .ok_or_else(|| from_display("Attestation not found"))?;
            let attn_to_validate =
                AttestationReport::decode(&mut &raw_attestation.encoded_report[..])
                    .map_err(|_| anyhow!("Decode attestation payload failed"))
                    .unwrap();
            validate_attestation_report(
                Some(attn_to_validate),
                &worker_key_hash,
                now(),
                false,
                vec![],
                false,
            )
            .map_err(|_| from_display("Invalid RA report from server"))?;
        } else {
            info!("Skip RA report check in dev mode");
        }

        let encrypted_key = encrypted_worker_key.encrypted_key;
        let my_ecdh_key = phactory
            .handover_ecdh_key
            .as_ref()
            .ok_or_else(|| from_display("Ecdh key not initialized"))?;
        let secret = key_share::decrypt_secret_from(
            my_ecdh_key,
            &encrypted_key.ecdh_pubkey.0,
            &encrypted_key.encrypted_key,
            &encrypted_key.iv,
        )
        .map_err(from_debug)?;

        // only seal if the key is successfully updated
        phactory
            .save_runtime_data(
                encrypted_worker_key.genesis_block_hash,
                sr25519::Pair::restore_from_secret_key(&secret),
                false, // we are not sure whether this key is injected
                dev_mode,
            )
            .map_err(from_display)?;

        // clear cached RA report and handover ecdh key to prevent replay
        phactory.runtime_info = None;
        phactory.handover_ecdh_key = None;
        Ok(())
    }

    async fn config_network(
        &mut self,
        request: super::NetworkConfig,
    ) -> Result<(), prpc::server::Error> {
        self.lock_phactory().set_netconfig(request);
        Ok(())
    }

    async fn http_fetch(
        &mut self,
        request: pb::HttpRequest,
    ) -> Result<pb::HttpResponse, prpc::server::Error> {
        use reqwest::{
            header::{HeaderMap, HeaderName, HeaderValue},
            Method,
        };
        use reqwest_env_proxy::EnvProxyBuilder;

        let url: reqwest::Url = request.url.parse().map_err(from_debug)?;

        let client = reqwest::Client::builder()
            .env_proxy(url.host_str().unwrap_or_default())
            .build()
            .map_err(from_debug)?;

        let method: Method = FromStr::from_str(&request.method)
            .or(Err("Invalid HTTP method"))
            .map_err(from_display)?;
        let mut headers = HeaderMap::new();
        for header in &request.headers {
            let name = HeaderName::from_str(&header.name)
                .or(Err("Invalid HTTP header key"))
                .map_err(from_display)?;
            let value = HeaderValue::from_str(&header.value)
                .or(Err("Invalid HTTP header value"))
                .map_err(from_display)?;
            headers.insert(name, value);
        }

        let response = client
            .request(method, url)
            .headers(headers)
            .body(request.body)
            .send()
            .await
            .map_err(from_debug)?;

        let headers: Vec<_> = response
            .headers()
            .iter()
            .map(|(name, value)| {
                let name = name.to_string();
                let value = value.to_str().unwrap_or_default().into();
                pb::HttpHeader { name, value }
            })
            .collect();

        let status_code = response.status().as_u16() as _;
        let body = response
            .bytes()
            .await
            .or(Err("Failed to copy response body"))
            .map_err(from_display)?
            .to_vec();

        Ok(pb::HttpResponse {
            status_code,
            body,
            headers,
        })
    }
<<<<<<< HEAD
=======

    async fn get_contract_info(
        &mut self,
        request: pb::GetContractInfoRequest,
    ) -> Result<pb::GetContractInfoResponse, prpc::server::Error> {
        self.lock_phactory()
            .get_contract_info(&request.contract_ids)
    }

    async fn get_cluster_info(
        &mut self,
        _request: (),
    ) -> Result<pb::GetClusterInfoResponse, prpc::server::Error> {
        self.lock_phactory().get_cluster_info()
    }

    async fn upload_sidevm_code(
        &mut self,
        request: pb::SidevmCode,
    ) -> Result<(), prpc::server::Error> {
        let contract_id: [u8; 32] = request
            .contract
            .try_into()
            .map_err(|_| from_display("Invalid contract id"))?;
        self.lock_phactory()
            .upload_sidevm_code(contract_id.into(), request.code)
    }

    async fn calculate_contract_id(
        &mut self,
        req: pb::ContractParameters,
    ) -> Result<pb::ContractId, prpc::server::Error> {
        let deployer =
            try_decode_hex(&req.deployer).map_err(|_| from_display("Invalid deployer"))?;
        let code_hash =
            try_decode_hex(&req.code_hash).map_err(|_| from_display("Invalid code hash"))?;
        let cluster_id =
            try_decode_hex(&req.cluster_id).map_err(|_| from_display("Invalid cluster id"))?;
        let salt = try_decode_hex(&req.salt).map_err(|_| from_display("Invalid code salt"))?;
        let buf = contract_id_preimage(&deployer, &code_hash, &cluster_id, &salt);
        let hash = sp_core::blake2_256(&buf);
        Ok(pb::ContractId { id: hex(hash) })
    }

    async fn get_network_config(
        &mut self,
        _request: (),
    ) -> Result<pb::NetworkConfigResponse, prpc::server::Error> {
        let phactory = self.lock_phactory();
        Ok(pb::NetworkConfigResponse {
            public_rpc_port: phactory.args.public_port.map(Into::into),
            config: phactory.netconfig.clone(),
        })
    }
}

fn try_decode_hex(hex_str: &str) -> Result<Vec<u8>, hex::FromHexError> {
    hex::decode(hex_str.strip_prefix("0x").unwrap_or(hex_str))
>>>>>>> 9c160a93
}<|MERGE_RESOLUTION|>--- conflicted
+++ resolved
@@ -20,19 +20,12 @@
     key_share,
     sr25519::{Persistence, KDF},
 };
-<<<<<<< HEAD
-use phala_types::{
-    contract, messaging::EncryptedKey, wrap_content_to_sign, ChallengeHandlerInfo,
-    EncryptedWorkerKey, SignedContentType, VersionedWorkerEndpoints, WorkerEndpointPayload,
-    WorkerPublicKey, WorkerRegistrationInfo,
-=======
 use phala_pallets::utils::attestation::{validate as validate_attestation_report, IasFields};
 use phala_types::contract::contract_id_preimage;
 use phala_types::{
     contract, messaging::EncryptedKey, wrap_content_to_sign, AttestationReport,
     ChallengeHandlerInfo, EncryptedWorkerKey, SignedContentType, VersionedWorkerEndpoints,
     WorkerEndpointPayload, WorkerPublicKey, WorkerRegistrationInfo,
->>>>>>> 9c160a93
 };
 use tokio::sync::oneshot::{channel, Sender};
 
@@ -1390,8 +1383,6 @@
             headers,
         })
     }
-<<<<<<< HEAD
-=======
 
     async fn get_contract_info(
         &mut self,
@@ -1450,5 +1441,4 @@
 
 fn try_decode_hex(hex_str: &str) -> Result<Vec<u8>, hex::FromHexError> {
     hex::decode(hex_str.strip_prefix("0x").unwrap_or(hex_str))
->>>>>>> 9c160a93
 }