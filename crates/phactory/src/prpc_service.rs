use std::convert::TryFrom;
use std::future::Future;
use std::str::FromStr;
use std::sync::{Arc, Mutex, MutexGuard};

use crate::benchmark::Flags;
use crate::hex;
use crate::system::{chain_state, System};

use super::*;
use crate::contracts::ContractClusterId;
use phala_pallets::utils::attestation::{validate as validate_attestation_report, IasFields};
use ::pink::runtime::ExecSideEffects;
use parity_scale_codec::Encode;
use pb::{
    phactory_api_server::{PhactoryApi, PhactoryApiServer},
    server::Error as RpcError,
};
use phactory_api::{blocks, crypto, endpoints::EndpointType, prpc as pb};
use phala_crypto::{
    key_share,
    sr25519::{Persistence, KDF},
};
use phala_types::contract::contract_id_preimage;
use phala_types::{
    contract, messaging::EncryptedKey, wrap_content_to_sign, ChallengeHandlerInfo,
    EncryptedWorkerKey, SignedContentType, VersionedWorkerEndpoints, WorkerEndpointPayload,
    WorkerPublicKey, WorkerRegistrationInfo,
    AttestationReport,
};
use tokio::sync::oneshot::{channel, Sender};

type RpcResult<T> = Result<T, RpcError>;

fn from_display(e: impl core::fmt::Display) -> RpcError {
    RpcError::AppError(e.to_string())
}

fn from_debug(e: impl core::fmt::Debug) -> RpcError {
    RpcError::AppError(format!("{:?}", e))
}

pub const VERSION: u32 = 1;

fn now() -> u64 {
    use std::time::SystemTime;
    let now = SystemTime::now()
        .duration_since(SystemTime::UNIX_EPOCH)
        .unwrap();
    now.as_secs()
}

impl<Platform: pal::Platform + Serialize + DeserializeOwned> Phactory<Platform> {
    fn runtime_state(&mut self) -> RpcResult<&mut RuntimeState> {
        self.runtime_state
            .as_mut()
            .ok_or_else(|| from_display("Runtime not initialized"))
    }

    fn system(&mut self) -> RpcResult<&mut System<Platform>> {
        self.system
            .as_mut()
            .ok_or_else(|| from_display("Runtime not initialized"))
    }

    pub fn get_info(&self) -> pb::PhactoryInfo {
        let initialized = self.system.is_some();
        let state = self.runtime_state.as_ref();
        let genesis_block_hash = state.map(|state| hex::encode(state.genesis_block_hash));
        let dev_mode = self.dev_mode;

        let (state_root, pending_messages, counters) = match state.as_ref() {
            Some(state) => {
                let state_root = hex::encode(state.chain_storage.root());
                let pending_messages = state.send_mq.count_messages();
                let counters = state.storage_synchronizer.counters();
                (state_root, pending_messages, counters)
            }
            None => Default::default(),
        };

        let system_info = self.system.as_ref().map(|s| s.get_info());
        let score = benchmark::score();
        let m_usage = self.platform.memory_usage();

        // Deprecated fields
        let registered;
        let public_key;
        let ecdh_public_key;
        let gatekeeper;
        match &system_info {
            None => {
                registered = false;
                public_key = None;
                ecdh_public_key = None;
                gatekeeper = Some(pb::GatekeeperStatus {
                    role: pb::GatekeeperRole::None.into(),
                    master_public_key: Default::default(),
                });
            }
            Some(sys) => {
                registered = sys.registered;
                public_key = Some(sys.public_key.clone());
                ecdh_public_key = Some(sys.ecdh_public_key.clone());
                gatekeeper = sys.gatekeeper.clone();
            }
        };

        pb::PhactoryInfo {
            initialized,
            registered,
            public_key,
            ecdh_public_key,
            gatekeeper,
            genesis_block_hash,
            headernum: counters.next_header_number,
            para_headernum: counters.next_para_header_number,
            blocknum: counters.next_block_number,
            waiting_for_paraheaders: counters.waiting_for_paraheaders,
            state_root,
            dev_mode,
            pending_messages: pending_messages as _,
            score,
            version: self.args.version.clone(),
            git_revision: self.args.git_revision.clone(),
            memory_usage: Some(pb::MemoryUsage {
                rust_used: m_usage.rust_used as _,
                rust_peak_used: m_usage.rust_peak_used as _,
                total_peak_used: m_usage.total_peak_used as _,
            }),
            network_status: Some(pb::NetworkStatus {
                public_rpc_port: self.args.public_port.map(Into::into),
                config: self.netconfig.clone(),
            }),
            system: system_info,
        }
    }

    pub(crate) fn sync_header(
        &mut self,
        headers: Vec<blocks::HeaderToSync>,
        authority_set_change: Option<blocks::AuthoritySetChange>,
    ) -> RpcResult<pb::SyncedTo> {
        info!(
            "sync_header from={:?} to={:?}",
            headers.first().map(|h| h.header.number),
            headers.last().map(|h| h.header.number)
        );
        let last_header = self
            .runtime_state()?
            .storage_synchronizer
            .sync_header(headers, authority_set_change)
            .map_err(from_display)?;

        Ok(pb::SyncedTo {
            synced_to: last_header,
        })
    }

    pub(crate) fn sync_para_header(
        &mut self,
        headers: blocks::Headers,
        proof: blocks::StorageProof,
    ) -> RpcResult<pb::SyncedTo> {
        info!(
            "sync_para_header from={:?} to={:?}",
            headers.first().map(|h| h.number),
            headers.last().map(|h| h.number)
        );

        let state = self.runtime_state()?;

        let para_id = state
            .chain_storage
            .para_id()
            .ok_or_else(|| from_display("No para_id"))?;

        let storage_key = light_validation::utils::storage_map_prefix_twox_64_concat(
            b"Paras", b"Heads", &para_id,
        );

        let last_header = state
            .storage_synchronizer
            .sync_parachain_header(headers, proof, &storage_key)
            .map_err(from_display)?;

        Ok(pb::SyncedTo {
            synced_to: last_header,
        })
    }

    /// Sync a combined batch of relaychain & parachain headers
    /// NOTE:
    ///   - The two latest headers MUST be aligned with each other by the `Para.Heads` read from the relaychain storage.
    ///   - The operation is not guarenteed to be atomical. If the parachain header is rejected, the already synced relaychain
    ///     headers will keep it's progress.
    pub(crate) fn sync_combined_headers(
        &mut self,
        relaychain_headers: Vec<blocks::HeaderToSync>,
        authority_set_change: Option<blocks::AuthoritySetChange>,
        parachain_headers: blocks::Headers,
        proof: blocks::StorageProof,
    ) -> RpcResult<pb::HeadersSyncedTo> {
        let relaychain_synced_to = self
            .sync_header(relaychain_headers, authority_set_change)?
            .synced_to;
        let parachain_synced_to = if parachain_headers.is_empty() {
            self.runtime_state()?
                .storage_synchronizer
                .counters()
                .next_para_header_number
                - 1
        } else {
            self.sync_para_header(parachain_headers, proof)?.synced_to
        };
        Ok(pb::HeadersSyncedTo {
            relaychain_synced_to,
            parachain_synced_to,
        })
    }

    pub(crate) fn dispatch_block(
        &mut self,
        mut blocks: Vec<blocks::BlockHeaderWithChanges>,
    ) -> RpcResult<pb::SyncedTo> {
        info!(
            "dispatch_block from={:?} to={:?}",
            blocks.first().map(|h| h.block_header.number),
            blocks.last().map(|h| h.block_header.number)
        );
        let counters = self.runtime_state()?.storage_synchronizer.counters();
        blocks.retain(|b| b.block_header.number >= counters.next_block_number);

        let mut last_block = counters.next_block_number - 1;
        for block in blocks.into_iter() {
            info!("Dispatching block: {}", block.block_header.number);
            let state = self.runtime_state()?;
            state
                .storage_synchronizer
                .feed_block(&block, &mut state.chain_storage)
                .map_err(from_display)?;
            info!("State synced");
            state.purge_mq();
            self.handle_inbound_messages(block.block_header.number)?;
            if block
                .block_header
                .number
                .saturating_sub(self.last_storage_purge_at)
                >= self.args.gc_interval
            {
                self.last_storage_purge_at = block.block_header.number;
                info!("Purging database");
                self.runtime_state()?.chain_storage.purge();
            }
            last_block = block.block_header.number;

            if let Err(e) = self.maybe_take_checkpoint(last_block) {
                error!("Failed to take checkpoint: {:?}", e);
            }
        }

        Ok(pb::SyncedTo {
            synced_to: last_block,
        })
    }

    fn maybe_take_checkpoint(&mut self, current_block: chain::BlockNumber) -> anyhow::Result<()> {
        if !self.args.enable_checkpoint {
            return Ok(());
        }
        if self.last_checkpoint.elapsed().as_secs() < self.args.checkpoint_interval {
            return Ok(());
        }
        self.take_checkpoint(current_block)
    }

    fn init_runtime(
        &mut self,
        is_parachain: bool,
        genesis: blocks::GenesisBlockInfo,
        genesis_state: blocks::StorageState,
        operator: Option<chain::AccountId>,
        debug_set_key: ::core::option::Option<Vec<u8>>,
        attestation_provider: ::core::option::Option<AttestationProvider>,
    ) -> RpcResult<pb::InitRuntimeResponse> {
        if self.system.is_some() {
            return Err(from_display("Runtime already initialized"));
        }

        // load chain genesis
        let genesis_block_hash = genesis.block_header.hash();

        // load identity
        let rt_data = if let Some(raw_key) = debug_set_key {
            let priv_key = sr25519::Pair::from_seed_slice(&raw_key).map_err(from_debug)?;
            self.init_runtime_data(genesis_block_hash, Some(priv_key))
                .map_err(from_debug)?
        } else {
            self.init_runtime_data(genesis_block_hash, None)
                .map_err(from_debug)?
        };
        self.dev_mode = rt_data.dev_mode;

        self.attestation_provider = attestation_provider.unwrap_or(AttestationProvider::None);
        info!("attestation_provider: {:?}", self.attestation_provider);

        if self.dev_mode && self.attestation_provider != AttestationProvider::None {
            return Err(from_display(
                "RA is disallowed when debug_set_key is enabled",
            ));
        }

        self.platform.quote_test(self.attestation_provider).map_err(from_debug)?;

        let (identity_key, ecdh_key) = rt_data.decode_keys();

        let ecdsa_pk = identity_key.public();
        let ecdsa_hex_pk = hex::encode(ecdsa_pk);
        info!("Identity pubkey: {:?}", ecdsa_hex_pk);

        // derive ecdh key
        let ecdh_pubkey = phala_types::EcdhPublicKey(ecdh_key.public());
        let ecdh_hex_pk = hex::encode(ecdh_pubkey.0.as_ref());
        info!("ECDH pubkey: {:?}", ecdh_hex_pk);

        // Measure machine score
        let cpu_core_num: u32 = self.platform.cpu_core_num();
        info!("CPU cores: {}", cpu_core_num);

        let cpu_feature_level: u32 = self.platform.cpu_feature_level();
        info!("CPU feature level: {}", cpu_feature_level);

        // Build WorkerRegistrationInfo
        let runtime_info = WorkerRegistrationInfo::<chain::AccountId> {
            version: VERSION,
            machine_id: self.machine_id.clone(),
            pubkey: ecdsa_pk,
            ecdh_pubkey,
            genesis_block_hash,
            features: vec![cpu_core_num, cpu_feature_level],
            operator,
        };

        // Initialize bridge
        let next_headernum = genesis.block_header.number + 1;
        let mut light_client = LightValidation::new();
        let main_bridge = light_client
            .initialize_bridge(
                genesis.block_header.clone(),
                genesis.authority_set,
                genesis.proof,
            )
            .expect("Bridge initialize failed");

        let storage_synchronizer = if is_parachain {
            Synchronizer::new_parachain(light_client, main_bridge, next_headernum)
        } else {
            Synchronizer::new_solochain(light_client, main_bridge)
        };

        let send_mq = MessageSendQueue::default();
        let recv_mq = MessageDispatcher::default();

        let contracts = contracts::ContractsKeeper::default();

        let mut runtime_state = RuntimeState {
            send_mq,
            recv_mq,
            storage_synchronizer,
            chain_storage: Default::default(),
            genesis_block_hash,
        };

        // Initialize other states
        runtime_state.chain_storage.load(genesis_state.into_iter());

        info!(
            "Genesis state loaded: {:?}",
            runtime_state.chain_storage.root()
        );

        // In parachain mode the state root is stored in parachain header which isn't passed in here.
        // The storage root would be checked at the time each block being synced in(where the storage
        // being patched) and pRuntime doesn't read any data from the chain storage until the first
        // block being synced in. So it's OK to skip the check here.
        if !is_parachain && *runtime_state.chain_storage.root() != genesis.block_header.state_root {
            error!(
                "Genesis state root mismatch, required in header: {:?}, actual: {:?}",
                genesis.block_header.state_root,
                runtime_state.chain_storage.root(),
            );
            return Err(from_display("state root mismatch"));
        }

        let system = system::System::new(
            self.platform.clone(),
            self.dev_mode,
            self.args.sealing_path.clone(),
            self.args.storage_path.clone(),
            identity_key,
            ecdh_key,
            rt_data.trusted_sk,
            &runtime_state.send_mq,
            &mut runtime_state.recv_mq,
            contracts,
            self.args.cores as _,
        );

        let resp = pb::InitRuntimeResponse::new(
            runtime_info,
            genesis_block_hash,
            ecdsa_pk,
            ecdh_pubkey,
            None,
        );
        self.runtime_info = Some(resp.clone());
        self.runtime_state = Some(runtime_state);
        self.system = Some(system);
        Ok(resp)
    }

    fn get_runtime_info(
        &mut self,
        refresh_ra: bool,
        operator: Option<chain::AccountId>,
    ) -> RpcResult<pb::InitRuntimeResponse> {
        let validated_identity_key = self.system()?.validated_identity_key();

        let mut cached_resp = self
            .runtime_info
            .as_mut()
            .ok_or_else(|| from_display("Uninitiated runtime info"))?;

        let reset_operator = operator.is_some();
        if reset_operator {
            let mut runtime_info = cached_resp
                .decode_runtime_info()
                .expect("Decode runtime_info failed");
            runtime_info.operator = operator;
            cached_resp.encoded_runtime_info = runtime_info.encode();
        }

        // never generate RA report for a potentially injected identity key
        // else he is able to fake a Secure Worker
        if validated_identity_key {
            if let Some(cached_attestation) = &cached_resp.attestation {
                const MAX_ATTESTATION_AGE: u64 = 60 * 60;
                if refresh_ra
                    || reset_operator
                    || now() > cached_attestation.timestamp + MAX_ATTESTATION_AGE
                {
                    cached_resp.attestation = None;
                }
            }
        }
        if cached_resp.attestation.is_none() {
            // We hash the encoded bytes directly
            let runtime_info_hash =
                sp_core::hashing::blake2_256(&cached_resp.encoded_runtime_info);
            info!("Encoded runtime info");
            info!("{:?}", hex::encode(&cached_resp.encoded_runtime_info));

            let encoded_report =
                match self.platform.create_attestation_report(self.attestation_provider, &runtime_info_hash) {
                    Ok(r) => r,
                    Err(e) => {
                        let message = format!("Failed to create attestation report: {:?}", e);
                        error!("{}", message);
                        return Err(from_display(message));
                    }
                };

            cached_resp.attestation = Some(pb::Attestation {
                version: 1,
                provider: serde_json::to_string(&self.attestation_provider).unwrap(),
                payload: None,
                encoded_report,
                timestamp: now(),
            });
        }

        Ok(cached_resp.clone())
    }

    fn get_egress_messages(&mut self) -> RpcResult<pb::EgressMessages> {
        let messages: Vec<_> = self
            .runtime_state
            .as_ref()
            .map(|state| state.send_mq.all_messages_grouped().into_iter().collect())
            .unwrap_or_default();
        Ok(messages)
    }

    fn apply_side_effects(&mut self, cluster_id: ContractClusterId, effects: ExecSideEffects) {
        let _ = self
            .system()
            .as_mut()
            .map(move |system| system.apply_side_effects(cluster_id, effects));
    }

    fn contract_query(
        &mut self,
        request: pb::ContractQueryRequest,
        effects_queue: Sender<(ContractClusterId, ExecSideEffects)>,
    ) -> RpcResult<impl Future<Output = RpcResult<pb::ContractQueryResponse>>> {
        // Validate signature
        let origin = if let Some(sig) = &request.signature {
            let current_block = self.get_info().blocknum - 1;
            // At most two level cert chain supported
            match sig.verify(&request.encoded_encrypted_data, current_block, 2) {
                Ok(key_chain) => match &key_chain[..] {
                    [root_pubkey, ..] => Some(root_pubkey.clone()),
                    _ => {
                        return Err(from_display("BUG: verify ok but no key?"));
                    }
                },
                Err(err) => {
                    return Err(from_display(format!(
                        "Verifying signature failed: {:?}",
                        err
                    )));
                }
            }
        } else {
            info!("No query signature");
            None
        };

        debug!(target: "query", "Verifying signature passed! origin={:?}", origin);

        let ecdh_key = self.system()?.ecdh_key.clone();

        // Decrypt data
        let encrypted_req = request.decode_encrypted_data()?;
        let data = encrypted_req.decrypt(&ecdh_key).map_err(from_debug)?;

        // Decode head
        let mut data_cursor = &data[..];
        let head = contract::ContractQueryHead::decode(&mut data_cursor)?;
        let rest = data_cursor.len();

        // Origin
        let accid_origin = match origin {
            Some(origin) => {
                let accid = chain::AccountId::try_from(origin.as_slice())
                    .map_err(|_| from_display("Bad account id"))?;
                Some(accid)
            }
            None => None,
        };

        let query_scheduler = self.query_scheduler.clone();
        // Dispatch
        let query_future = self.system()?.make_query(
            &head.id,
            accid_origin.as_ref(),
            data[data.len() - rest..].to_vec(),
            query_scheduler,
        )?;

        Ok(async move {
            let (response, cluster_id, effects) = query_future.await?;

            effects_queue
                .send((cluster_id, effects))
                .map_err(|_| from_display("Failed to apply side effects"))?;

            let response = contract::ContractQueryResponse {
                nonce: head.nonce,
                result: contract::Data(response),
            };
            let response_data = response.encode();

            // Encrypt
            let encrypted_resp = crypto::EncryptedData::encrypt(
                &ecdh_key,
                &encrypted_req.pubkey,
                crate::generate_random_iv(),
                &response_data,
            )
            .map_err(from_debug)?;

            Ok(pb::ContractQueryResponse::new(encrypted_resp))
        })
    }

    fn handle_inbound_messages(&mut self, block_number: chain::BlockNumber) -> RpcResult<()> {
        let state = self
            .runtime_state
            .as_mut()
            .ok_or_else(|| from_display("Runtime not initialized"))?;
        let system = self
            .system
            .as_mut()
            .ok_or_else(|| from_display("Runtime not initialized"))?;

        // Dispatch events
        let messages = state
            .chain_storage
            .mq_messages()
            .map_err(|_| from_display("Can not get mq messages from storage"))?;

        state.recv_mq.reset_local_index();

        let now_ms = state
            .chain_storage
            .timestamp_now()
            .ok_or_else(|| from_display("No timestamp found in block"))?;

        let mut block = BlockInfo {
            block_number,
            now_ms,
            storage: &state.chain_storage,
            send_mq: &state.send_mq,
            recv_mq: &mut state.recv_mq,
        };

        system.will_process_block(&mut block);

        for message in messages {
            use phala_types::messaging::SystemEvent;
            macro_rules! log_message {
                ($msg: expr, $t: ident) => {{
                    let event: Result<$t, _> =
                        parity_scale_codec::Decode::decode(&mut &$msg.payload[..]);
                    match event {
                        Ok(event) => {
                            debug!(target: "mq",
                                "mq dispatching message: sender={} dest={:?} payload={:?}",
                                $msg.sender, $msg.destination, event
                            );
                        }
                        Err(_) => {
                            debug!(target: "mq", "mq dispatching message (decode failed): {:?}", $msg);
                        }
                    }
                }};
            }
            // TODO.kevin: reuse codes in debug-cli
            if message.destination.path() == &SystemEvent::topic() {
                log_message!(message, SystemEvent);
            } else {
                debug!(target: "mq",
                    "mq dispatching message: sender={}, dest={:?}",
                    message.sender, message.destination
                );
            }
            block.recv_mq.dispatch(message);

            system.process_messages(&mut block);
        }
        system.did_process_block(&mut block);

        let n_unhandled = block.recv_mq.clear();
        if n_unhandled > 0 {
            warn!("There are {} unhandled messages dropped", n_unhandled);
        }

        let block_time = now_ms / 1000;
        let sys_time = now();

        // When delta time reaches 3600s, there are about 3600 / 12 = 300 blocks rest.
        // It need about 30 more seconds to sync up to date.
        let syncing = block_time + 3600 <= sys_time;
        debug!(
            "block_time={}, sys_time={}, syncing={}",
            block_time, sys_time, syncing
        );
        benchmark::set_flag(Flags::SYNCING, syncing);

        Ok(())
    }

    fn add_endpoint(
        &mut self,
        endpoint_type: EndpointType,
        endpoint: String,
    ) -> RpcResult<pb::GetEndpointResponse> {
        self.endpoints.insert(endpoint_type, endpoint);
        self.sign_endpoints()
    }

    fn sign_endpoints(&mut self) -> RpcResult<pb::GetEndpointResponse> {
        let system = self.system()?;
        let block_time: u64 = system.now_ms;
        let public_key = system.identity_key.public();
        let versioned_endpoints =
            VersionedWorkerEndpoints::V1(self.endpoints.values().cloned().collect());
        let endpoint_payload = WorkerEndpointPayload {
            pubkey: public_key,
            versioned_endpoints,
            signing_time: block_time,
        };
        let signature = self.sign_endpoint_payload(&endpoint_payload)?;
        let resp = pb::GetEndpointResponse::new(Some(endpoint_payload.clone()), Some(signature));
        self.signed_endpoints = Some(resp.clone());
        Ok(resp)
    }

    fn get_endpoint_info(&mut self) -> RpcResult<pb::GetEndpointResponse> {
        if self.endpoints.is_empty() {
            info!("Endpoint not found");
            return Ok(pb::GetEndpointResponse::new(None, None));
        }
        match &self.signed_endpoints {
            Some(response) => Ok(response.clone()),
            None => self.sign_endpoints(),
        }
    }

    fn sign_endpoint_info(
        &mut self,
        versioned_endpoints: VersionedWorkerEndpoints,
    ) -> RpcResult<pb::GetEndpointResponse> {
        let system = self.system()?;
        let pubkey = system.identity_key.public();
        let signing_time = system.now_ms;
        let payload = WorkerEndpointPayload {
            pubkey,
            versioned_endpoints,
            signing_time,
        };
        let signature = self.sign_endpoint_payload(&payload)?;

        Ok(pb::GetEndpointResponse::new(Some(payload), Some(signature)))
    }

    fn sign_endpoint_payload(&mut self, payload: &WorkerEndpointPayload) -> RpcResult<Vec<u8>> {
        const MAX_PAYLOAD_SIZE: usize = 2048;
        let data_to_sign = payload.encode();
        if data_to_sign.len() > MAX_PAYLOAD_SIZE {
            return Err(from_display("Endpoints too large"));
        }
        let wrapped_data = wrap_content_to_sign(&data_to_sign, SignedContentType::EndpointInfo);
        let signature = self
            .system()?
            .identity_key
            .clone()
            .sign(&wrapped_data)
            .encode();
        Ok(signature)
    }

    pub fn get_contract_info(
        &mut self,
        contract_ids: &[String],
    ) -> RpcResult<pb::GetContractInfoResponse> {
        // TODO: use `let else`
        let system = match &self.system {
            None => return Ok(Default::default()),
            Some(system) => system,
        };
        let contracts = if contract_ids.is_empty() {
            system
                .contracts
                .iter()
                .map(|(_, contract)| contract.info())
                .collect()
        } else {
            let mut contracts = vec![];
            for id in contract_ids.iter() {
                let raw: [u8; 32] = try_decode_hex(id)
                    .map_err(|_| from_display("Invalid contract id"))?
                    .try_into()
                    .map_err(|_| from_display("Invalid contract id"))?;
                let contract = system.contracts.get(&raw.into());
                // TODO: use `let else`.
                let contract = match contract {
                    None => continue,
                    Some(contract) => contract,
                };
                contracts.push(contract.info());
            }
            contracts
        };
        Ok(pb::GetContractInfoResponse { contracts })
    }

    pub fn get_cluster_info(&self) -> RpcResult<pb::GetClusterInfoResponse> {
        // TODO: use `let else`.
        let system = match &self.system {
            None => return Ok(Default::default()),
            Some(system) => system,
        };
        let clusters = system
            .contract_clusters
            .iter()
            .map(|(id, cluster)| {
                let contracts = cluster.iter_contracts().map(hex).collect();
                let ver = cluster.config.version;
                let version = format!("{}.{}", ver.0, ver.1);
                pb::ClusterInfo {
                    id: hex(id),
                    state_root: hex(cluster.storage.root()),
                    contracts,
                    version,
                }
            })
            .collect();
        Ok(pb::GetClusterInfoResponse { clusters })
    }

    pub fn upload_sidevm_code(&mut self, contract_id: ContractId, code: Vec<u8>) -> RpcResult<()> {
        self.system()?
            .upload_sidevm_code(contract_id, code)
            .map_err(from_display)
    }
}

#[derive(Clone)]
pub struct RpcService<Platform> {
    pub(crate) phactory: Arc<Mutex<Phactory<Platform>>>,
}

impl<Platform: pal::Platform> RpcService<Platform> {
    pub fn new(platform: Platform) -> RpcService<Platform> {
        RpcService {
            phactory: Arc::new(Mutex::new(Phactory::new(platform))),
        }
    }
}

impl<Platform> RpcService<Platform>
where
    Platform: pal::Platform + Serialize + DeserializeOwned,
{
    pub fn dispatch_request(
        &self,
        path: String,
        data: &[u8],
    ) -> impl Future<Output = (u16, Vec<u8>)> {
        use prpc::server::{Error, ProtoError};
        let data = data.to_vec();

        let mut server = PhactoryApiServer::new(self.clone());

        async move {
            info!("Dispatching request: {}", path);

            let (code, data) = match server.dispatch_request(&path, data).await {
                Ok(data) => (200, data),
                Err(err) => {
                    error!("Rpc error: {:?}", err);
                    let (code, err) = match err {
                        Error::NotFound => (404, ProtoError::new("Method Not Found")),
                        Error::DecodeError(err) => {
                            (400, ProtoError::new(format!("DecodeError({:?})", err)))
                        }
                        Error::AppError(msg) => (500, ProtoError::new(msg)),
                        Error::ContractQueryError(msg) => (500, ProtoError::new(msg)),
                    };
                    (code, prpc::codec::encode_message_to_vec(&err))
                }
            };
            (code, data)
        }
    }
}

impl<Platform: pal::Platform> RpcService<Platform> {
    pub fn lock_phactory(&self) -> MutexGuard<'_, Phactory<Platform>> {
        self.phactory.lock().unwrap()
    }
}

fn create_attestation_report_on<Platform: pal::Platform>(
    platform: &Platform,
    attestation_provider: AttestationProvider,
    data: &[u8],
) -> RpcResult<pb::Attestation> {
<<<<<<< HEAD
    let encoded_report =
        match platform.create_attestation_report(attestation_provider, &data) {
            Ok(r) => r,
            Err(e) => {
                let message = format!("Failed to create attestation report: {:?}", e);
                error!("{}", message);
                return Err(from_display(message));
            }
        };

=======
    let (attn_report, sig, cert) = match platform.create_attestation_report(data) {
        Ok(r) => r,
        Err(e) => {
            let message = format!("Failed to create attestation report: {:?}", e);
            error!("{}", message);
            return Err(from_display(message));
        }
    };
>>>>>>> 2ab060f5
    Ok(pb::Attestation {
        version: 1,
        provider: serde_json::to_string(&attestation_provider).unwrap(),
        payload: None,
        encoded_report,
        timestamp: now(),
    })
}

#[async_trait::async_trait]
/// A server that process all RPCs.
impl<Platform: pal::Platform + Serialize + DeserializeOwned> PhactoryApi for RpcService<Platform> {
    /// Get basic information about Phactory state.
    async fn get_info(&mut self, _request: ()) -> RpcResult<pb::PhactoryInfo> {
        Ok(self.lock_phactory().get_info())
    }

    /// Sync the parent chain header
    async fn sync_header(&mut self, request: pb::HeadersToSync) -> RpcResult<pb::SyncedTo> {
        let headers = request.decode_headers()?;
        let authority_set_change = request.decode_authority_set_change()?;
        self.lock_phactory()
            .sync_header(headers, authority_set_change)
    }

    /// Sync the parachain header
    async fn sync_para_header(
        &mut self,
        request: pb::ParaHeadersToSync,
    ) -> RpcResult<pb::SyncedTo> {
        let headers = request.decode_headers()?;
        self.lock_phactory()
            .sync_para_header(headers, request.proof)
    }

    async fn sync_combined_headers(
        &mut self,
        request: pb::CombinedHeadersToSync,
    ) -> Result<pb::HeadersSyncedTo, prpc::server::Error> {
        self.lock_phactory().sync_combined_headers(
            request.decode_relaychain_headers()?,
            request.decode_authority_set_change()?,
            request.decode_parachain_headers()?,
            request.proof,
        )
    }

    /// Dispatch blocks (Sync storage changes)"
    async fn dispatch_blocks(&mut self, request: pb::Blocks) -> RpcResult<pb::SyncedTo> {
        let blocks = request.decode_blocks()?;
        self.lock_phactory().dispatch_block(blocks)
    }

    async fn init_runtime(
        &mut self,
        request: pb::InitRuntimeRequest,
    ) -> RpcResult<pb::InitRuntimeResponse> {
        self.lock_phactory().init_runtime(
            request.is_parachain,
            request.decode_genesis_info()?,
            request.decode_genesis_state()?,
            request.decode_operator()?,
            request.debug_set_key,
            serde_json::from_str(&*request.attestation_provider.unwrap_or("none".to_string())).unwrap_or_default(),
        )
    }

    async fn get_runtime_info(
        &mut self,
        req: pb::GetRuntimeInfoRequest,
    ) -> RpcResult<pb::InitRuntimeResponse> {
        self.lock_phactory()
            .get_runtime_info(req.force_refresh_ra, req.decode_operator()?)
    }

    async fn get_egress_messages(&mut self, _: ()) -> RpcResult<pb::GetEgressMessagesResponse> {
        self.lock_phactory()
            .get_egress_messages()
            .map(pb::GetEgressMessagesResponse::new)
    }

    async fn contract_query(
        &mut self,
        request: pb::ContractQueryRequest,
    ) -> RpcResult<pb::ContractQueryResponse> {
        let (tx, rx) = channel();
        let phactory = self.phactory.clone();
        tokio::spawn(async move {
            if let Ok((cluster_id, effects)) = rx.await {
                phactory
                    .lock()
                    .unwrap()
                    .apply_side_effects(cluster_id, effects);
            }
        });
        let query_fut = self.lock_phactory().contract_query(request, tx)?;
        query_fut.await
    }

    async fn get_worker_state(
        &mut self,
        request: pb::GetWorkerStateRequest,
    ) -> RpcResult<pb::WorkerState> {
        let mut phactory = self.lock_phactory();
        let system = phactory.system()?;
        let gk = system
            .gatekeeper
            .as_ref()
            .ok_or_else(|| from_display("Not a gatekeeper"))?;
        let pubkey: WorkerPublicKey = request
            .public_key
            .as_slice()
            .try_into()
            .map_err(|_| from_display("Bad public key"))?;
        let state = gk
            .mining_economics
            .worker_state(&pubkey)
            .ok_or_else(|| from_display("Worker not found"))?;
        Ok(state)
    }

    async fn add_endpoint(
        &mut self,
        request: pb::AddEndpointRequest,
    ) -> RpcResult<pb::GetEndpointResponse> {
        self.lock_phactory()
            .add_endpoint(request.decode_endpoint_type()?, request.endpoint)
    }

    async fn refresh_endpoint_signing_time(&mut self, _: ()) -> RpcResult<pb::GetEndpointResponse> {
        self.lock_phactory().sign_endpoints()
    }

    async fn get_endpoint_info(&mut self, _: ()) -> RpcResult<pb::GetEndpointResponse> {
        self.lock_phactory().get_endpoint_info()
    }

    async fn sign_endpoint_info(
        &mut self,
        request: pb::SignEndpointsRequest,
    ) -> Result<pb::GetEndpointResponse, prpc::server::Error> {
        self.lock_phactory()
            .sign_endpoint_info(VersionedWorkerEndpoints::V1(request.decode_endpoints()?))
    }

    async fn derive_phala_i2p_key(&mut self, _: ()) -> RpcResult<pb::DerivePhalaI2pKeyResponse> {
        let mut phactory = self.lock_phactory();
        let system = phactory.system()?;
        let derive_key = system
            .identity_key
            .derive_sr25519_pair(&[b"PhalaI2PKey"])
            .expect("should not fail with valid key");
        Ok(pb::DerivePhalaI2pKeyResponse {
            phala_i2p_key: derive_key.dump_secret_key().to_vec(),
        })
    }

    async fn echo(&mut self, request: pb::EchoMessage) -> RpcResult<pb::EchoMessage> {
        let echo_msg = request.echo_msg;
        Ok(pb::EchoMessage { echo_msg })
    }

    // WorkerKey Handover Server

    async fn handover_create_challenge(
        &mut self,
        _request: (),
    ) -> RpcResult<pb::HandoverChallenge> {
        let mut phactory = self.lock_phactory();
        let system = phactory.system()?;
        let challenge = system.get_worker_key_challenge();
        Ok(pb::HandoverChallenge::new(challenge))
    }

    async fn handover_start(
        &mut self,
        request: pb::HandoverChallengeResponse,
    ) -> RpcResult<pb::HandoverWorkerKey> {
        let mut phactory = self.lock_phactory();
        let attestation_provider = phactory.attestation_provider.clone();
        let dev_mode = phactory.dev_mode;
        let in_sgx = attestation_provider == AttestationProvider::Ias;
        let system = phactory.system()?;
        let my_identity_key = system.identity_key.clone();

        // 1. verify RA report
        // this also ensure the message integrity
        let challenge_handler = request.decode_challenge_handler().map_err(from_display)?;
        let block_sec = system.now_ms / 1000;
        let block_number = system.block_number;
        let attestation = if dev_mode || !in_sgx {
            info!("Skip RA report check in dev mode");
            None
        } else {
            let payload_hash = sp_core::hashing::blake2_256(&challenge_handler.encode());
            let raw_attestation = request
                .attestation
                .ok_or_else(|| from_display("Attestation not found"))?;
            let attn_to_validate =
                AttestationReport::decode(&mut &raw_attestation.encoded_report[..]).map_err(|_| anyhow!("Decode attestation payload failed")).unwrap();
            // The time from attestation report is generated by IAS, thus trusted. By default, it's valid for 10h.
            // By ensuring our system timestamp is within the valid period, we know that this pRuntime is not hold back by
            // malicious workers.
            validate_attestation_report(
                &attn_to_validate,
                &payload_hash,
                block_sec,
                false,
                vec![],
                false
            ).map_err(|_| from_display("Invalid RA report from client"))?;
            Some(attn_to_validate)
        };
        // 2. verify challenge validity to prevent replay attack
        let challenge = challenge_handler.challenge;
        if !system.verify_worker_key_challenge(&challenge) {
            return Err(from_display("Invalid challenge"));
        }
        // 3. verify sgx local attestation report to ensure the handover pRuntimes are on the same machine
        if !dev_mode && in_sgx {
            let recv_local_report =
                unsafe { sgx_api_lite::decode(&challenge_handler.sgx_local_report).unwrap() };
            sgx_api_lite::verify(recv_local_report)
                .map_err(|_| from_display("No remote handover"))?;
        } else {
            info!("Skip pRuntime local attestation check in dev mode");
        }
        // 4. verify challenge block height and report timestamp
        // only challenge within 150 blocks (30 minutes) is accepted
        let challenge_height = challenge.block_number;
        if !(challenge_height <= block_number && block_number - challenge_height <= 150) {
            return Err(from_display("Outdated challenge"));
        }
        // 5. verify pruntime launch date
        if !dev_mode && in_sgx {
            let runtime_info = phactory
                .runtime_info
                .as_ref()
                .ok_or_else(|| from_display("Runtime not initialized"))?;
            let my_attn = runtime_info
                .attestation
                .as_ref()
                .ok_or_else(|| from_display("My attestation not found"))?;
            let my_attn_report = my_attn
                .payload
                .as_ref()
                .ok_or_else(|| from_display("My RA report not found"))?;
            let (my_ias_fields, _) = IasFields::from_ias_report(my_attn_report.report.as_bytes())
                .map_err(|_| from_display("Invalid RA report from client"))?;
            let my_mrenclave = my_ias_fields.extend_mrenclave();
            let runtime_state = phactory.runtime_state()?;
            let my_runtime_timestamp =
                chain_state::get_pruntime_added_at(&runtime_state.chain_storage, &my_mrenclave)
                    .ok_or_else(|| from_display("Key handover not supported in this pRuntime"))?;

            let attestation = attestation.ok_or_else(|| from_display("Attestation not found"))?;
            let mrenclave = match attestation {
                AttestationReport::SgxIas {
                    ra_report,
                    signature: _,
                    raw_signing_cert: _,
                } => {
                    let (ias_fields, _) = IasFields::from_ias_report(&ra_report)
                        .map_err(|_| from_display("Invalid received RA report"))?;
                    ias_fields.extend_mrenclave()
                }
                AttestationReport::None => {
                    panic!("It can't be None attestation report");
                }
            };
            let req_runtime_timestamp =
                chain_state::get_pruntime_added_at(&runtime_state.chain_storage, &mrenclave)
                    .ok_or_else(|| from_display("Unknown target pRuntime version"))?;
            // ATTENTION.shelven: relax this check for easy testing and restore it for release
            if my_runtime_timestamp >= req_runtime_timestamp {
                return Err(from_display("No handover for old pRuntime"));
            }
        } else {
            info!("Skip pRuntime timestamp check in dev mode");
        }

        // Share the key with attestation
        let ecdh_pubkey = challenge_handler.ecdh_pubkey;
        let iv = crate::generate_random_iv();
        let (ecdh_pubkey, encrypted_key) = key_share::encrypt_secret_to(
            &my_identity_key,
            &[b"worker_key_handover"],
            &ecdh_pubkey.0,
            &my_identity_key.dump_secret_key(),
            &iv,
        )
        .map_err(from_debug)?;
        let encrypted_key = EncryptedKey {
            ecdh_pubkey: sr25519::Public(ecdh_pubkey),
            encrypted_key,
            iv,
        };
        let runtime_state = phactory.runtime_state()?;
        let genesis_block_hash = runtime_state.genesis_block_hash;
        let encrypted_worker_key = EncryptedWorkerKey {
            genesis_block_hash,
            dev_mode,
            encrypted_key,
        };

        let worker_key_hash = sp_core::hashing::blake2_256(&encrypted_worker_key.encode());
        let attestation = if dev_mode || !in_sgx {
            info!("Omit RA report in workerkey response in dev mode");
            None
        } else {
            Some(create_attestation_report_on(
                &phactory.platform,
                attestation_provider,
                &worker_key_hash,
            )?)
        };

        Ok(pb::HandoverWorkerKey::new(
            encrypted_worker_key,
            attestation,
        ))
    }

    // WorkerKey Handover Client

    async fn handover_accept_challenge(
        &mut self,
        request: pb::HandoverChallenge,
    ) -> RpcResult<pb::HandoverChallengeResponse> {
        let mut phactory = self.lock_phactory();

        // generate and save tmp key only for key handover encryption
        let handover_key = crate::new_sr25519_key();
        let handover_ecdh_key = handover_key
            .derive_ecdh_key()
            .expect("should never fail with valid key; qed.");
        let ecdh_pubkey = phala_types::EcdhPublicKey(handover_ecdh_key.public());
        phactory.handover_ecdh_key = Some(handover_ecdh_key);

        let challenge = request.decode_challenge().map_err(from_display)?;
        let attestation_provider = phactory.attestation_provider.clone();

        let dev_mode = challenge.dev_mode;
        let in_sgx = attestation_provider == AttestationProvider::Ias;

        // generate local attestation report to ensure the handover pRuntimes are on the same machine
        let sgx_local_report = if dev_mode || !in_sgx {
            vec![]
        } else {
            let its_target_info =
                unsafe { sgx_api_lite::decode(&challenge.sgx_target_info).unwrap() };
            // the report data does not matter since we only care about the origin
            let report = sgx_api_lite::report(its_target_info, &[0; 64]).unwrap();
            sgx_api_lite::encode(&report).to_vec()
        };

        let challenge_handler = ChallengeHandlerInfo {
            challenge: challenge.clone(),
            sgx_local_report,
            ecdh_pubkey,
        };
        let handler_hash = sp_core::hashing::blake2_256(&challenge_handler.encode());
        let attestation = if dev_mode || !in_sgx {
            info!("Omit RA report in challenge response in dev mode");
            None
        } else {
            Some(create_attestation_report_on(
                &phactory.platform,
                attestation_provider,
                &handler_hash,
            )?)
        };

        Ok(pb::HandoverChallengeResponse::new(
            challenge_handler,
            attestation,
        ))
    }

    async fn handover_receive(&mut self, request: pb::HandoverWorkerKey) -> RpcResult<()> {
        let mut phactory = self.lock_phactory();
        let attestation_provider = phactory.attestation_provider.clone();
        let encrypted_worker_key = request.decode_worker_key().map_err(from_display)?;

        let dev_mode = encrypted_worker_key.dev_mode;
        let in_sgx = attestation_provider == AttestationProvider::Ias;
        // verify RA report
        if !dev_mode && in_sgx {
            let worker_key_hash = sp_core::hashing::blake2_256(&encrypted_worker_key.encode());
            let raw_attestation = request
                .attestation
                .ok_or_else(|| from_display("Attestation not found"))?;
            let attn_to_validate =
                AttestationReport::decode(&mut &raw_attestation.encoded_report[..]).map_err(|_| anyhow!("Decode attestation payload failed")).unwrap();
            validate_attestation_report(
                &attn_to_validate,
                &worker_key_hash,
                now(),
                false,
                vec![],
                false
            ).map_err(|_| from_display("Invalid RA report from server"))?;
        } else {
            info!("Skip RA report check in dev mode");
        }

        let encrypted_key = encrypted_worker_key.encrypted_key;
        let my_ecdh_key = phactory
            .handover_ecdh_key
            .as_ref()
            .ok_or_else(|| from_display("Ecdh key not initialized"))?;
        let secret = key_share::decrypt_secret_from(
            my_ecdh_key,
            &encrypted_key.ecdh_pubkey.0,
            &encrypted_key.encrypted_key,
            &encrypted_key.iv,
        )
        .map_err(from_debug)?;

        // only seal if the key is successfully updated
        phactory
            .save_runtime_data(
                encrypted_worker_key.genesis_block_hash,
                sr25519::Pair::restore_from_secret_key(&secret),
                false, // we are not sure whether this key is injected
                dev_mode,
            )
            .map_err(from_display)?;

        // clear cached RA report and handover ecdh key to prevent replay
        phactory.runtime_info = None;
        phactory.handover_ecdh_key = None;
        Ok(())
    }

    async fn config_network(
        &mut self,
        request: super::NetworkConfig,
    ) -> Result<(), prpc::server::Error> {
        self.lock_phactory().set_netconfig(request);
        Ok(())
    }

    async fn http_fetch(
        &mut self,
        request: pb::HttpRequest,
    ) -> Result<pb::HttpResponse, prpc::server::Error> {
        use reqwest::{
            header::{HeaderMap, HeaderName, HeaderValue},
            Method,
        };
        use reqwest_env_proxy::EnvProxyBuilder;

        let url: reqwest::Url = request.url.parse().map_err(from_debug)?;

        let client = reqwest::Client::builder()
            .env_proxy(url.host_str().unwrap_or_default())
            .build()
            .map_err(from_debug)?;

        let method: Method = FromStr::from_str(&request.method)
            .or(Err("Invalid HTTP method"))
            .map_err(from_display)?;
        let mut headers = HeaderMap::new();
        for header in &request.headers {
            let name = HeaderName::from_str(&header.name)
                .or(Err("Invalid HTTP header key"))
                .map_err(from_display)?;
            let value = HeaderValue::from_str(&header.value)
                .or(Err("Invalid HTTP header value"))
                .map_err(from_display)?;
            headers.insert(name, value);
        }

        let response = client
            .request(method, url)
            .headers(headers)
            .body(request.body)
            .send()
            .await
            .map_err(from_debug)?;

        let headers: Vec<_> = response
            .headers()
            .iter()
            .map(|(name, value)| {
                let name = name.to_string();
                let value = value.to_str().unwrap_or_default().into();
                pb::HttpHeader { name, value }
            })
            .collect();

        let status_code = response.status().as_u16() as _;
        let body = response
            .bytes()
            .await
            .or(Err("Failed to copy response body"))
            .map_err(from_display)?
            .to_vec();

        Ok(pb::HttpResponse {
            status_code,
            body,
            headers,
        })
    }

    async fn get_contract_info(
        &mut self,
        request: pb::GetContractInfoRequest,
    ) -> Result<pb::GetContractInfoResponse, prpc::server::Error> {
        self.lock_phactory()
            .get_contract_info(&request.contract_ids)
    }

    async fn get_cluster_info(
        &mut self,
        _request: (),
    ) -> Result<pb::GetClusterInfoResponse, prpc::server::Error> {
        self.lock_phactory().get_cluster_info()
    }

    async fn upload_sidevm_code(
        &mut self,
        request: pb::SidevmCode,
    ) -> Result<(), prpc::server::Error> {
        let contract_id: [u8; 32] = request
            .contract
            .try_into()
            .map_err(|_| from_display("Invalid contract id"))?;
        self.lock_phactory()
            .upload_sidevm_code(contract_id.into(), request.code)
    }

    async fn calculate_contract_id(
        &mut self,
        req: pb::ContractParameters,
    ) -> Result<pb::ContractId, prpc::server::Error> {
        let deployer =
            try_decode_hex(&req.deployer).map_err(|_| from_display("Invalid deployer"))?;
        let code_hash =
            try_decode_hex(&req.code_hash).map_err(|_| from_display("Invalid code hash"))?;
        let cluster_id =
            try_decode_hex(&req.cluster_id).map_err(|_| from_display("Invalid cluster id"))?;
        let salt = try_decode_hex(&req.salt).map_err(|_| from_display("Invalid code salt"))?;
        let buf = contract_id_preimage(&deployer, &code_hash, &cluster_id, &salt);
        let hash = sp_core::blake2_256(&buf);
        Ok(pb::ContractId { id: hex(hash) })
    }
}

fn try_decode_hex(hex_str: &str) -> Result<Vec<u8>, hex::FromHexError> {
    hex::decode(hex_str.strip_prefix("0x").unwrap_or(hex_str))
}<|MERGE_RESOLUTION|>--- conflicted
+++ resolved
@@ -868,7 +868,6 @@
     attestation_provider: AttestationProvider,
     data: &[u8],
 ) -> RpcResult<pb::Attestation> {
-<<<<<<< HEAD
     let encoded_report =
         match platform.create_attestation_report(attestation_provider, &data) {
             Ok(r) => r,
@@ -878,17 +877,6 @@
                 return Err(from_display(message));
             }
         };
-
-=======
-    let (attn_report, sig, cert) = match platform.create_attestation_report(data) {
-        Ok(r) => r,
-        Err(e) => {
-            let message = format!("Failed to create attestation report: {:?}", e);
-            error!("{}", message);
-            return Err(from_display(message));
-        }
-    };
->>>>>>> 2ab060f5
     Ok(pb::Attestation {
         version: 1,
         provider: serde_json::to_string(&attestation_provider).unwrap(),
